import os
from copy import deepcopy
import pytest
from git import Repo

from ms3 import Parse, Score
from ms3.logger import get_logger
from ms3.utils import scan_directory, capture_parse_logs, ignored_warnings2dict


CORPUS_DIR = "~"        # Directory holding your clone of DCMLab/unittest_metacorpus
<<<<<<< HEAD
TEST_COMMIT = "2864fb8" # commit of DCMLab/unittest_metacorpus for which the tests should pass
=======
TEST_COMMIT = "e0eec43" # commit of DCMLab/unittest_metacorpus for which the tests should pass
>>>>>>> 4127070f
MS3_DIR = os.path.abspath(os.path.join(os.path.realpath(__file__), '..', '..'))
DOCS_DIR = os.path.join(MS3_DIR, 'docs')
DOCS_EXAMPLES_DIR = os.path.join(DOCS_DIR, 'examples')

@pytest.fixture(scope="session")
def directory():
    """Compose the path for the test corpus."""
    path = os.path.join(os.path.expanduser(CORPUS_DIR), "unittest_metacorpus")
    if not os.path.isdir(path):
        print(f"Directory does not exist: {path} Clone DCMLab/unittest_metacorpus, checkout ms3_tests branch, "
              f"and specify CORPUS_DIR above.")
    assert os.path.isdir(path)
    repo = Repo(path)
    commit = repo.commit('HEAD')
    sha = commit.hexsha[:len(TEST_COMMIT)]
    assert sha == TEST_COMMIT
    assert repo.git.diff() == ''
    return path

@pytest.fixture(
    scope="session",
    params=[
        "regex",
        "everything",
        # "regular_dirs_at_once",
        # "file_re_without_key",
        # "without_metadata",
        # "redundant",
        # "regular_dirs",
        # "chaotic_dirs",
        # "hidden_dirs",
        # "files_without_key",
        # "files_with_inferred_key",
        # "files_with_wrong_key",
        # "files_correct_without_metadata",
        # "files_with_correct_key",
    ]
)
def parse_obj(directory, request) -> Parse:
    logger = get_logger('ms3.tests')
    if request.param == 'regex':
        return Parse(directory=directory, file_re='WWV', folder_re='MS3')
    if request.param == 'everything':
        return Parse(directory=directory).all
    if request.param == 'file_re_without_key':
        p = Parse(directory=directory, file_re="SwWV")
        return p
    if request.param == "without_metadata":
        add_path = os.path.join(directory, "mixed_files", "orchestral")
        return Parse(add_path)
    if request.param == "redundant":
        add_path = os.path.join(directory, "mixed_files", "keyboard", "classic")
        return Parse(add_path)
    if request.param == "regular_dirs_at_once":
        os.chdir(directory)
        regular_dirs = ['ravel_piano', 'sweelinck_keyboard', 'wagner_overtures']
        return Parse(regular_dirs)
    p = Parse()
    if request.param == "regular_dirs":
        for subdir in ['ravel_piano', 'sweelinck_keyboard', 'wagner_overtures']:
            add_path = os.path.join(directory, subdir)
            p.add_dir(add_path)
    if request.param == "chaotic_dirs":
        for subdir in ['mixed_files', 'outputs']:
            add_path = os.path.join(directory, subdir)
            p.add_dir(add_path)
    if request.param == "hidden_dirs":
        for subdir in ['.git', '.github']:
            add_path = os.path.join(directory, subdir)
            p.add_dir(add_path)
    if request.param.startswith('files_'):
        add_path = os.path.join(directory, 'sweelinck_keyboard')
        files = list(scan_directory(add_path, logger=logger))
        files_with_inferrable_metadata = [f for f in files if os.path.basename(f) != 'metadata.tsv']
        files_without_inferrable_metadata = list(scan_directory(os.path.join(directory, 'mixed_files', 'orchestral'), logger=logger))
        if request.param == "files_without_key":
            p.add_files(files_without_inferrable_metadata)
        if request.param == "files_with_inferred_key":
            p.add_files(files_with_inferrable_metadata)
        if request.param == "files_with_wrong_key":
            p.add_files(files_with_inferrable_metadata)
            p.add_files(files_without_inferrable_metadata)
        if request.param == "files_correct_without_metadata":
            key = "frankenstein"
            p.add_files(files_with_inferrable_metadata, corpus_name=key)
            for path in scan_directory(os.path.join(directory, 'outputs'), logger=logger):
                p.add_files(path, corpus_name=key)
        if request.param == "files_with_correct_key":
            p.add_dir(os.path.join(directory, 'outputs'))
            for path in files:
                p.add_files(path, corpus_name='sweelinck_keyboard')
    return p

@pytest.fixture(
    scope="session",
    params=[
        0,
        1,
        2,
    ],
    ids=[
        "parsed_tsv",
        "parse_scores",
        "parsed_all",
    ],
)
def parsed_parse_obj(parse_obj, request) -> Parse:
    p = deepcopy(parse_obj)
    if request.param == 0:
        p.parse_tsv()
    elif request.param == 1:
        p.parse_scores()
    elif request.param == 2:
        p.parse()
    else:
        assert False
    return p

@pytest.fixture(scope="class")
def parse_objects(parse_obj: Parse, request):
    request.cls.parse_obj = parse_obj

@pytest.fixture(scope="class")
def parsed_parse_objects(parsed_parse_obj, request):
    request.cls.parsed_parse_obj = parsed_parse_obj


### Creating path tuples for score_object():
# for folder, subdirs, files in os.walk('.'):
#     subdirs[:] = [s for s in subdirs if not s.startswith('.')]
#     fldrs = tuple(['mixed_files'] + folder.split('/')[1:])
#     for f in files:
#         if f.endswith('.mscx'):
#             print(f"{fldrs + (f,)},")

@pytest.fixture(
    params = [
        ('mixed_files', '76CASM34A33UM.mscx'),
        ('mixed_files', 'stabat_03_coloured.mscx'),
        ('mixed_files', 'orchestral', '05_symph_fant.mscx'),
        ('mixed_files', 'orchestral', 'Did03M-Son_regina-1762-Sarti.mscx'),
        ('mixed_files', 'orchestral', 'caldara_form.mscx'),
        ('mixed_files', 'keyboard', 'baroque', 'BWV_0815.mscx'),
        ('mixed_files', 'keyboard', 'ancient', '12.16_Toccata_cromaticha_per_l’elevatione_phrygian.mscx'),
        ('mixed_files', 'keyboard', 'nineteenth', 'D973deutscher01.mscx'),
        ('mixed_files', 'keyboard', 'classic', 'K281-3.mscx'),
          ],
    ids = [
        'monty[tremolo]',
        'pergolesi[form]',
        'berlioz[tremolo]',
        'sarti[endings]',
        'caldara[form]',
        'bach[endings]',
        'frescobaldi',
        'schubert[endings][tremolo]',
        'mozart'
       ])
def score_object(directory, request):
    mscx_path = os.path.join(directory, *request.param)
    s = Score(mscx_path)
    return s


@pytest.fixture(scope='session')
def get_all_warnings(directory):
    p = Parse(directory)
    with capture_parse_logs(p.logger) as captured_warnings:
        p.parse()
        _ = p.extract_facets('expanded')
    return captured_warnings.content_list


@pytest.fixture(scope='session')
def get_all_warnings_parsed(get_all_warnings):
    return ignored_warnings2dict(get_all_warnings)

@pytest.fixture(scope='session')
def get_all_supressed_warnings(directory):
    ignored_warnings_file = os.path.join(directory, 'mixed_files', 'ALL_WARNINGS_IGNORED')
    p = Parse(directory, level='d')
    p.load_ignored_warnings(ignored_warnings_file)
    with capture_parse_logs(p.logger, level='d') as captured_msgs:
        p.parse()
        _ = p.get_dataframes(expanded=True)
        all_msgs = captured_msgs.content_list
    return ['\n'.join(msg.split("\n\t")[1:]) for msg in all_msgs if msg.startswith('IGNORED')]<|MERGE_RESOLUTION|>--- conflicted
+++ resolved
@@ -9,11 +9,7 @@
 
 
 CORPUS_DIR = "~"        # Directory holding your clone of DCMLab/unittest_metacorpus
-<<<<<<< HEAD
-TEST_COMMIT = "2864fb8" # commit of DCMLab/unittest_metacorpus for which the tests should pass
-=======
-TEST_COMMIT = "e0eec43" # commit of DCMLab/unittest_metacorpus for which the tests should pass
->>>>>>> 4127070f
+TEST_COMMIT = "0fadf30" # commit of DCMLab/unittest_metacorpus for which the tests should pass
 MS3_DIR = os.path.abspath(os.path.join(os.path.realpath(__file__), '..', '..'))
 DOCS_DIR = os.path.join(MS3_DIR, 'docs')
 DOCS_EXAMPLES_DIR = os.path.join(DOCS_DIR, 'examples')
@@ -105,6 +101,7 @@
             p.add_dir(os.path.join(directory, 'outputs'))
             for path in files:
                 p.add_files(path, corpus_name='sweelinck_keyboard')
+
     return p
 
 @pytest.fixture(
