--- conflicted
+++ resolved
@@ -2,10 +2,6 @@
 
 import pytest
 from collections import defaultdict
-<<<<<<< HEAD
-import os
-=======
->>>>>>> 6b85f79d
 
 from ms3.logger import MessageType, LEVELS
 
@@ -234,15 +230,12 @@
         name = node_name2cfg_name(request.node.name)
         return name2expected[name]
 
-<<<<<<< HEAD
-=======
     @pytest.fixture()
     def get_ignored_warnings(self):
         return {"ms3.Parse.sweelinck": [(9, 'SwWV258_fantasia_cromatica')],"ms3.Parse.wagner_overtures.WWV090_Tristan_01_Vorspiel-Prelude_Ricordi1888Floridia.mscx": [(6, 87, 'V64(6b5)')],
                 "ms3.Parse.ravel_piano.Ravel_-_Miroirs_III_Une_Barque_sur_l'ocean.mscx": [(3, 45)], "ms3.Parse.ravel_piano.Ravel_-_Miroirs_II_Oiseaux_tristes.mscx": [(3, 17), (1, '14, 16, 18, 20, 25, 28')],
                 "ms3.Parse.mixed_files.Did03M-Son_regina-1762-Sarti.mscx": [(2, 94)], "ms3.Parse.mixed_files.BWV_0815.mscx": [(1, '1, 40, 85, 97, 131, 139')]}
 
->>>>>>> 6b85f79d
     def test_keys(self, expected_keys):
         assert self.parsed_parse_obj.count_extensions(per_key=True) == expected_keys
 
@@ -251,23 +244,6 @@
         parsed_files = (len(p._parsed_mscx), len(p._parsed_tsv))
         assert parsed_files == n_parsed_files
 
-<<<<<<< HEAD
-    @pytest.fixture()
-    def ignored_warnings(self):
-        return {"ms3.Parse.mixed_files.Did03M-Son_regina-1762-Sarti.mscx": [(2, 94)],
-                 "ms3.Parse.mixed_files.BWV_0815.mscx": [(1, 1, 40, 85, 97, 131, 139)]}
-
-    def test_parse_ignored_warnings_file(self, ignored_warnings):
-        assert self.parsed_parse_obj.parse_ignored_warnings(os.path.join(os.path.expanduser("~"),
-                'unittest_metacorpus/mixed_files/IGNORED_WARNINGS')) == ignored_warnings
-
-    def test_check(self, caplog, ignored_warnings):
-        _ = self.parsed_parse_obj.get_dataframes(expanded=True)
-        for record in caplog.records:
-            if record.name in ignored_warnings.keys():
-                if record._message_id == ignored_warnings[record.name]:
-                    assert record.levelname == "DEBUG"
-=======
     def test_loggers_level(self, level="D"):
         p = self.parsed_parse_obj
         _ = p.get_dataframes(expanded=True)
@@ -281,7 +257,6 @@
         for record in caplog.records:
             if record.name in get_ignored_warnings and get_ignored_warnings[record.name] == record._message_id:
                 assert record.levelname == "DEBUG"
->>>>>>> 6b85f79d
 
 # add_dir (different keys)
 # file_re
