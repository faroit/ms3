--- conflicted
+++ resolved
@@ -13,10 +13,6 @@
   - name: Johannes Hentschel
     orcid: 0000-0002-1986-9545
     corresponding: true
-<<<<<<< HEAD
-=======
-    equal-contrib: true
->>>>>>> 3aafc98a
     affiliation: 1
   - name: Martin Rohrmeier
     orcid: 0000-0002-4323-7257
@@ -39,11 +35,7 @@
 Building on notational conventions that have emerged over the course of circa 1,000 years, they constitute a well-proven cultural practice of mapping events from the continuous space of physical time and frequency to an idealized, virtual, discrete space of musical time (perceived temporal bins) and pitch (perceived frequency bins), that bears witness of categorization as a prevalent principle of human cognition.
 Much like texts, scores represent both a means of communicating music to readers and performers (who transduce them into cognitive processes and sound), and a conventionalized way to reduce, bin, quantize, and protract the complex information inherent to physical, analog, or digital audio signals and musical thought (inner hearing).
 Apart from often being the only surviving trace of music from earlier centuries, scores encode additional semantic information on sounding events that is unavailable in their physical signal, e.g., the intended or ascribed relation of a pitch to its surrounding pitches (paradigmatic relations), and to musical time (syntagmatic relations).
-<<<<<<< HEAD
 Consequently, a score can also be viewed as an abstraction over all possible ways a human can interpret and actuate it, and hence is an indispensable tool for encoding, communicating, and comparing its various interpretations and recordings thereof, for instance by means of annotation.  
-=======
-Consequently, a score can also be viewed as an abstraction over all possible ways a human can interpret and actuate it, and hence is an indispensable tool for encoding, communicating, and comparing its various interpretations and recordings thereof.  
->>>>>>> 3aafc98a
 Understanding a score as an abstract relational model of the composition or musical utterance it represents sheds light on its essential role for interrelating heterogeneous data from and for performance research, music analysis, neuroscience, stylometry, music psychology, ethnography, or music information retrieval [@Cook2005_CompleatMusicologist; @Abdallah2017_DigitalMusicLab].
 Whereas text corpora for the long-established discipline of computational linguistics are abundant, the advent of similarly large curated datasets of symbolically encoded (as opposed to scanned) digital scores yet awaits [@Shanahan2022_WhatHistoryComputational].
 
