"""
.. |act_dur| replace:: :ref:`act_dur <act_dur>`
.. |alt_label| replace:: :ref:`alt_label <alt_label>`
.. |added_tones| replace:: :ref:`added_tones <chord_tones>`
.. |articulation| replace:: :ref:`articulation <articulation>`
.. |bass_note| replace:: :ref:`bass_note <bass_note>`
.. |barline| replace:: :ref:`barline <barline>`
.. |breaks| replace:: :ref:`breaks <breaks>`
.. |cadence| replace:: :ref:`cadence <cadence>`
.. |changes| replace:: :ref:`changes <changes>`
.. |chord| replace:: :ref:`chord <chord>`
.. |chord_id| replace:: :ref:`chord_id <chord_id>`
.. |chord_tones| replace:: :ref:`chord_tones <chord_tones>`
.. |chord_type| replace:: :ref:`chord_type <chord_type>`
.. |crescendo_hairpin| replace:: :ref:`crescendo_hairpin <hairpins>`
.. |crescendo_line| replace:: :ref:`crescendo_line <cresc_lines>`
.. |decrescendo_hairpin| replace:: :ref:`decrescendo_hairpin <hairpins>`
.. |diminuendo_line| replace:: :ref:`diminuendo_line <cresc_lines>`
.. |dont_count| replace:: :ref:`dont_count <dont_count>`
.. |duration| replace:: :ref:`duration <duration>`
.. |duration_qb| replace:: :ref:`duration_qb <duration_qb>`
.. |dynamics| replace:: :ref:`dynamics <dynamics>`
.. |figbass| replace:: :ref:`figbass <figbass>`
.. |form| replace:: :ref:`form <form>`
.. |globalkey| replace:: :ref:`globalkey <globalkey>`
.. |globalkey_is_minor| replace:: :ref:`globalkey_is_minor <globalkey_is_minor>`
.. |gracenote| replace:: :ref:`gracenote <gracenote>`
.. |harmony_layer| replace:: :ref:`harmony_layer <harmony_layer>`
.. |keysig| replace:: :ref:`keysig <keysig>`
.. |label| replace:: :ref:`label <label>`
.. |label_type| replace:: :ref:`label_type <label_type>`
.. |localkey| replace:: :ref:`localkey <localkey>`
.. |localkey_is_minor| replace:: :ref:`localkey_is_minor <localkey_is_minor>`
.. |lyrics:1| replace:: :ref:`lyrics:1 <lyrics_1>`
.. |mc| replace:: :ref:`mc <mc>`
.. |mc_offset| replace:: :ref:`mc_offset <mc_offset>`
.. |mc_onset| replace:: :ref:`mc_onset <mc_onset>`
.. |midi| replace:: :ref:`midi <midi>`
.. |mn| replace:: :ref:`mn <mn>`
.. |mn_onset| replace:: :ref:`mn_onset <mn_onset>`
.. |next| replace:: :ref:`next <next>`
.. |nominal_duration| replace:: :ref:`nominal_duration <nominal_duration>`
.. |numbering_offset| replace:: :ref:`numbering_offset <numbering_offset>`
.. |numeral| replace:: :ref:`numeral <numeral>`
.. |offset_x| replace:: :ref:`offset_x <offset>`
.. |offset_y| replace:: :ref:`offset_y <offset>`
.. |Ottava:15mb| replace:: :ref:`Ottava:15mb <ottava>`
.. |Ottava:8va| replace:: :ref:`Ottava:8va <ottava>`
.. |Ottava:8vb| replace:: :ref:`Ottava:8vb <ottava>`
.. |pedal| replace:: :ref:`pedal <pedal>`
.. |phraseend| replace:: :ref:`phraseend <phraseend>`
.. |qpm| replace:: :ref:`qpm <qpm>`
.. |quarterbeats| replace:: :ref:`quarterbeats <quarterbeats>`
.. |quarterbeats_all_endings| replace:: :ref:`quarterbeats_all_endings <quarterbeats_all_endings>`
.. |relativeroot| replace:: :ref:`relativeroot <relativeroot>`
.. |regex_match| replace:: :ref:`regex_match <regex_match>`
.. |repeats| replace:: :ref:`repeats <repeats>`
.. |root| replace:: :ref:`root <root>`
.. |scalar| replace:: :ref:`scalar <scalar>`
.. |slur| replace:: :ref:`slur <slur>`
.. |staff| replace:: :ref:`staff <staff>`
.. |staff_text| replace:: :ref:`staff_text <staff_text>`
.. |system_text| replace:: :ref:`system_text <system_text>`
.. |tempo| replace:: :ref:`tempo <tempo>`
.. |TextLine| replace:: :ref:`TextLine <textline>`
.. |tied| replace:: :ref:`tied <tied>`
.. |timesig| replace:: :ref:`timesig <timesig>`
.. |tpc| replace:: :ref:`tpc <tpc>`
.. |tremolo| replace:: :ref:`tremolo <tremolo>`
.. |volta| replace:: :ref:`volta <volta>`
.. |voice| replace:: :ref:`voice <voice>`
"""

import re, sys, warnings
from pprint import pformat
from copy import copy
from fractions import Fraction as frac
from collections import defaultdict, ChainMap # for merging dictionaries
from itertools import zip_longest
from typing import Literal, Optional, List, Tuple, Dict, overload, Union, Collection, Hashable
from functools import lru_cache

import bs4  # python -m pip install beautifulsoup4 lxml
import pandas as pd
import os
from bs4 import NavigableString

from .annotations import Annotations
from .bs4_measures import MeasureList
from .logger import function_logger, LoggedClass, temporarily_suppress_warnings
from .transformations import add_quarterbeats_col, make_note_name_and_octave_columns
from .utils import adjacency_groups, color_params2rgba, column_order, compute_mn_playthrough, decode_harmonies, fifths2name, \
    DCML_DOUBLE_REGEX, FORM_DETECTION_REGEX, \
    make_continuous_offset_series, make_offset_dict_from_measures, make_playthrough_info, \
    make_playthrough2mc, midi2octave, MS3_VERSION, ordinal_suffix, resolve_dir, rgba2attrs, \
    rgb_tuple2format, sort_note_list, tpc2name, unfold_measures_table, unfold_repeats

NOTE_SYMBOL_MAP = {
    'metNoteHalfUp': '𝅗𝅥',
    'metNoteQuarterUp': '𝅘𝅥',
    'metNote8thUp': '𝅘𝅥𝅮',
    'metAugmentationDot': '.'
}


class _MSCX_bs4(LoggedClass):
    """ This sister class implements :py:class:`~.score.MSCX`'s methods for a score parsed with beautifulsoup4.

    Attributes
    ----------
    mscx_src : :obj:`str`
        Path to the uncompressed MuseScore 3 file (MSCX) to be parsed.

    """

    durations = {"measure": frac(1),
                 "breve": frac(2),  # in theory, of course, they could have length 1.5
                 "long": frac(4),   # and 3 as well and other values yet
                 "whole": frac(1),
                 "half": frac(1 / 2),
                 "quarter": frac(1 / 4),
                 "eighth": frac(1 / 8),
                 "16th": frac(1 / 16),
                 "32nd": frac(1 / 32),
                 "64th": frac(1 / 64),
                 "128th": frac(1 / 128),
                 "256th": frac(1 / 256),
                 "512th": frac(1 / 512),
                 "1024th": frac(1 / 1024)}

    def __init__(self, mscx_src, read_only=False, logger_cfg={}):
        """

        Parameters
        ----------
        mscx_src
        read_only
        logger_cfg : :obj:`dict`, optional
            The following options are available:
            'name': LOGGER_NAME -> by default the logger name is based on the parsed file(s)
            'level': {'W', 'D', 'I', 'E', 'C', 'WARNING', 'DEBUG', 'INFO', 'ERROR', 'CRITICAL'}
            'file': PATH_TO_LOGFILE to store all log messages under the given path.
        """
        super().__init__(subclass='_MSCX_bs4', logger_cfg=logger_cfg)
        self.soup = None
        self.metadata = None
        self._metatags = None
        self._measures, self._events, self._notes = pd.DataFrame(), pd.DataFrame(), pd.DataFrame()
        self.mscx_src = mscx_src
        self.read_only = read_only
        self.first_mc = 1
        self.measure_nodes = {}
        """{staff -> {MC -> tag} }"""

        self.tags = {}  # only used if not self.read_only
        """{MC -> {staff -> {voice -> tag} } }"""

        self.has_annotations = False
        self.n_form_labels = 0
        self._ml = None
        cols = ['mc', 'mc_onset', 'duration', 'staff', 'voice', 'scalar', 'nominal_duration']
        self._nl, self._cl, self._rl, self._nrl, self._fl = pd.DataFrame(), pd.DataFrame(columns=cols), pd.DataFrame(columns=cols), \
                                                            pd.DataFrame(columns=cols), pd.DataFrame(columns=cols)
        self._instrumentation: Instrumentation = None
        self._prelims: Prelims = None
        self._style: Style = None
        self.staff2drum_map: Dict[int, pd.DataFrame] = {}
        """For each stuff that is to be treated as drumset score, keep a mapping from MIDI pitch (DataFrame index) to
        note and instrument features. The columns typically include ['head', 'line', 'voice', 'name', 'stem', 'shortcut']. 
        When creating note tables, the 'name' column will be populated with the names here rather than note names.
        """
        self.parse_measures()



    def parse_mscx(self) -> None:
        """ Load the XML structure from the score in self.mscx_src and store references to staves and measures.
        """
        assert self.mscx_src is not None, "No MSCX file specified."
        with open(self.mscx_src, 'r', encoding='utf-8') as file:
            self.soup = bs4.BeautifulSoup(file.read(), 'xml')

        if self.version[0] not in ('3', '4'):
            # self.logger.exception(f"Cannot parse MuseScore {self.version} file.")
            raise ValueError(f"Cannot parse MuseScore {self.version} file. "
                             f"Use 'ms3 convert' command or pass parameter 'ms' to Score to temporally convert.")

        # Check if any of the <Part> tags contains a pitch -> drumset instrument map
        # all_part_tags = self.soup.find_all('Part')
        # if len(all_part_tags) == 0:
        #     self.logger.error(f"Looks like an empty score to me.")
        part_tag = None
        for part_tag in self.soup.find_all('Part'):
            drum_tags = part_tag.find_all('Drum')
            staff_tag = part_tag.find('Staff')
            if len(drum_tags) == 0 or staff_tag is None:
                continue
            staff = int(staff_tag['id'])
            drum_map = {}
            for tag in drum_tags:
                pitch = int(tag['pitch'])
                features = {t.name: str(t.string) for t in tag.find_all()}
                drum_map[pitch] = features
            df = pd.DataFrame.from_dict(drum_map, orient='index')
            df.index.rename('pitch', inplace=True)
            self.staff2drum_map[staff] = df

        # Populate measure_nodes with one {mc: <Measure>} dictionary per staff.
        # The <Staff> nodes containing the music are siblings of <Part>
        if part_tag is None:
            iterator = self.soup.find_all('Staff')
        else:
            iterator = part_tag.find_next_siblings('Staff')
        staff = None
        for staff in iterator:
            staff_id = int(staff['id'])
            self.measure_nodes[staff_id] = {}
            for mc, measure in enumerate(staff.find_all('Measure'), start=self.first_mc):
                self.measure_nodes[staff_id][mc] = measure
        if staff is None:
            self.logger.error(f"Looks like an empty score to me.")



    def parse_measures(self):
        """ Converts the score into the three DataFrame self._measures, self._events, and self._notes
        """
        if self.soup is None:
            self.parse_mscx()
        grace_tags = ['grace4', 'grace4after', 'grace8', 'grace8after', 'grace16', 'grace16after', 'grace32',
                      'grace32after', 'grace64', 'grace64after', 'appoggiatura', 'acciaccatura']

        measure_list, event_list, note_list = [], [], []
        staff_ids = tuple(self.measure_nodes.keys())
        chord_id = 0
        # For every measure: bundle the <Measure> nodes from every staff
        for mc, measure_stack in enumerate(
                zip(
                    *[[measure_node for measure_node in measure_dict.values()] for measure_dict in
                      self.measure_nodes.values()]
                ),
                start=self.first_mc):
            if not self.read_only:
                self.tags[mc] = {}
            # iterate through staves and collect information about each <Measure> node
            for staff_id, measure in zip(staff_ids, measure_stack):
                if not self.read_only:
                    self.tags[mc][staff_id] = {}
                measure_info = {'mc': mc, 'staff': staff_id}
                measure_info.update(recurse_node(measure, exclude_children=['voice']))
                # iterate through <voice> tags and run a position counter
                voice_nodes = measure.find_all('voice', recursive=False)
                # measure_info['voices'] = len(voice_nodes)
                for voice_id, voice_node in enumerate(voice_nodes, start=1):
                    if not self.read_only:
                        self.tags[mc][staff_id][voice_id] = defaultdict(list)
                    current_position = frac(0)
                    duration_multiplier = 1
                    multiplier_stack = [1]
                    tremolo_type = None
                    tremolo_component = 0
                    # iterate through children of <voice> which constitute the note level of one notational layer
                    for event_node in voice_node.find_all(recursive=False):
                        event_name = event_node.name

                        event = {
                            'mc': mc,
                            'staff': staff_id,
                            'voice': voice_id,
                            'mc_onset': current_position,
                            'duration': frac(0)}

                        if event_name == 'Chord':
                            event['chord_id'] = chord_id
                            grace = event_node.find(grace_tags)


                            dur, dot_multiplier = bs4_chord_duration(event_node, duration_multiplier)
                            if grace:
                                event['gracenote'] = grace.name
                            else:
                                event['duration'] = dur
                            chord_info = dict(event)

                            tremolo_tag = event_node.find('Tremolo')
                            if tremolo_tag:
                                if tremolo_component > 0:
                                    raise NotImplementedError("Chord with <Tremolo> follows another one with <Tremolo>")
                                tremolo_type = tremolo_tag.subtype.string
                                tremolo_duration_node = event_node.find('duration')
                                if tremolo_duration_node:
                                    # the tremolo has two components that factually start sounding
                                    # on the same onset, but are encoded as two subsequent <Chord> tags
                                    tremolo_duration = tremolo_duration_node.string
                                    tremolo_component = 1
                                else:
                                    # the tremolo consists of one <Chord> only
                                    tremolo_duration = dur
                            elif tremolo_component == 1:
                                tremolo_component = 2
                            if tremolo_type:
                                chord_info['tremolo'] = f"{tremolo_duration}_{tremolo_type}_{tremolo_component}"
                                if tremolo_component in (0, 2):
                                    tremolo_type = None
                                if tremolo_component == 2:
                                    completing_duration_node = event_node.find('duration')
                                    if completing_duration_node:
                                        duration_to_complete_tremolo = completing_duration_node.string
                                        if duration_to_complete_tremolo != tremolo_duration:
                                            self.logger.warning("Two components of tremolo have non-matching <duration>")
                                    tremolo_component = 0

                            for chord_child in event_node.find_all(recursive=False):
                                if chord_child.name == 'Note':
                                    note_event = dict(chord_info, **recurse_node(chord_child, prepend=chord_child.name))
                                    note_list.append(note_event)
                                else:
                                    event.update(recurse_node(chord_child, prepend='Chord/' + chord_child.name))
                            chord_id += 1
                        elif event_name == 'Rest':
                            event['duration'], dot_multiplier = bs4_rest_duration(event_node, duration_multiplier)
                        elif event_name == 'location':  # <location> tags move the position counter
                            event['duration'] = frac(event_node.fractions.string)
                        elif event_name == 'Tuplet':
                            multiplier_stack.append(duration_multiplier)
                            duration_multiplier = duration_multiplier * frac(int(event_node.normalNotes.string),
                                                                             int(event_node.actualNotes.string))
                        elif event_name == 'endTuplet':
                            duration_multiplier = multiplier_stack.pop()

                        # These nodes describe the entire measure and go into measure_list
                        # All others go into event_list
                        if event_name in ['TimeSig', 'KeySig', 'BarLine'] or (
                                event_name == 'Spanner' and 'type' in event_node.attrs and event_node.attrs[
                            'type'] == 'Volta'):
                            measure_info.update(recurse_node(event_node, prepend=f"voice/{event_name}"))
                        else:
                            event.update({'event': event_name})
                            if event_name == 'Chord':
                                event['scalar'] = duration_multiplier * dot_multiplier
                                for attr, value in event_node.attrs.items():
                                    event[f"Chord:{attr}"] = value
                            elif event_name == 'Rest':
                                event['scalar'] = duration_multiplier * dot_multiplier
                                event.update(recurse_node(event_node, prepend=event_name))
                            else:
                                event.update(recurse_node(event_node, prepend=event_name))
                            if event_name == 'FiguredBass':
                                components, duration = process_thoroughbass(event_node)
                                if len(components) > 0:
                                    thoroughbass_cols = {f"thoroughbass_level_{i}": comp for i, comp in enumerate(components, 1)}
                                    event.update(thoroughbass_cols)
                                    if duration is not None:
                                        event['thoroughbass_duration'] = duration
                            for text_tag in event_node.find_all('text'):
                                parent_name = text_tag.parent.name
                                text = text_tag2str(text_tag)
                                if parent_name == 'Fingering':
                                    # fingerings occur within <Note> tags, if they are to be extracted, they should go into the notes table
                                    continue
                                elif parent_name == 'Lyrics':
                                    lyrics_tag = text_tag.parent
                                    no_tag = lyrics_tag.find('no')
                                    if no_tag is None:
                                        verse = 1
                                    else:
                                        verse_string = no_tag.string
                                        verse = int(verse_string) + 1
                                    column_name = f"lyrics_{verse}"
                                    syllabic_tag = lyrics_tag.find('syllabic')
                                    if syllabic_tag is not None:
                                        match syllabic_tag.string:
                                            case 'begin':
                                                text = text + '-'
                                            case 'middle':
                                                text = '-' + text + '-'
                                            case 'end':
                                                text = '-' + text
                                            case other:
                                                logger.warning(f"<syllabic> tag came with the value '{syllabic_tag.string}', not begin|middle|end.")

                                else:
                                    column_name = parent_name + '_text'
                                if column_name in event:
                                    self.logger.warning(f"MC {mc}@{current_position}, staff {staff_id}, {event_name!r} already contained a '{column_name}': {event[column_name]}")
                                else:
                                    event[column_name] = text
                            event_list.append(event)

                        if not self.read_only:
                            remember = {'name': event_name,
                                        'duration': event['duration'],
                                        'tag': event_node, }
                            position = event['mc_onset']
                            if event_name == 'location' and event['duration'] < 0:
                                # this is a backwards pointer: store it where it points to for easy deletion
                                position += event['duration']
                            self.tags[mc][staff_id][voice_id][position].append(remember)

                        if tremolo_component != 1:
                            # In case a tremolo appears in the score as two subsequent events of equal length,
                            # MuseScore assigns a <duration> of half the note value to both components of a tremolo.
                            # The parser, instead, assigns the actual note value and the same position to both the
                            # <Chord> with the <Tremolo> tag and the following one. In other words, the current_position
                            # pointer is moved forward in all cases except for the first component of a tremolo
                            current_position += event['duration']

                measure_list.append(measure_info)
        self._measures = column_order(pd.DataFrame(measure_list))
        self._events = column_order(pd.DataFrame(event_list))
        if 'chord_id' in self._events.columns:
            self._events.chord_id = self._events.chord_id.astype('Int64')
        self._notes = column_order(pd.DataFrame(note_list))
        if len(self._events) == 0:
            self.logger.warning("Score does not seem to contain any events.")
        else:
            self.has_annotations = 'Harmony' in self._events.event.values
            if 'StaffText/text' in self._events.columns:
                form_labels = self._events['StaffText/text'].str.contains(FORM_DETECTION_REGEX).fillna(False)
                if form_labels.any():
                    self.n_form_labels = sum(form_labels)
        self.update_metadata()




    def store_score(self, filepath: str) -> bool:
        try:
            mscx_string = bs4_to_mscx(self.soup)
        except Exception as e:
            self.logger.error(f"Couldn't output MSCX because of the following error:\n{e}")
            return False
        with open(resolve_dir(filepath), 'w', encoding='utf-8') as file:
            file.write(mscx_string)
        self.logger.info(f"Score written to {filepath}.")
        return True

    def update_metadata(self):
        self.metadata = self._get_metadata()

    def _make_measure_list(self, sections=True, secure=True, reset_index=True):
        """ Regenerate the measure list from the parsed score with advanced options."""
        logger_cfg = self.logger_cfg.copy()
        return MeasureList(self._measures, sections=sections, secure=secure, reset_index=reset_index, logger_cfg=logger_cfg)



    def chords(self,
               mode: Literal['auto','strict'] = 'auto',
               interval_index: bool = False,
               unfold: bool = False) -> Optional[pd.DataFrame]:
        """ DataFrame of :ref:`chords` representing all <Chord> tags contained in the MuseScore file
        (all <note> tags come within one) and attached score information and performance maerks, e.g.
        lyrics, dynamics, articulations, slurs (see the explanation for the ``mode`` parameter for more details).
        Comes with the columns |quarterbeats|, |duration_qb|, |mc|, |mn|, |mc_onset|, |mn_onset|, |timesig|, |staff|,
        |voice|, |duration|, |gracenote|, |tremolo|, |nominal_duration|, |scalar|, |volta|, |chord_id|, |dynamics|,
        |articulation|, |staff_text|, |slur|, |Ottava:8va|, |Ottava:8vb|, |pedal|, |TextLine|, |decrescendo_hairpin|,
        |diminuendo_line|, |crescendo_line|, |crescendo_hairpin|, |tempo|, |qpm|, |lyrics:1|, |Ottava:15mb|

        Args:
          mode:
              Defaults to 'auto', meaning that additional performance markers available in the score are to be included,
              namely lyrics, dynamics, fermatas, articulations, slurs, staff_text, system_text, tempo, and spanners
              (e.g. slurs, 8va lines, pedal lines). This results in NaN values in the column 'chord_id' for those
              markers that are not part of a <Chord> tag, e.g. <Dynamic>, <StaffText>, or <Tempo>. To prevent that, pass
              'strict', meaning that only <Chords> are included, i.e. the column 'chord_id' will have no empty values.
          interval_index:  Pass True to replace the default :obj:`~pandas.RangeIndex` by an :obj:`~pandas.IntervalIndex`.

        Returns:
          DataFrame of :ref:`chords` representing all <Chord> tags contained in the MuseScore file.
        """
        if mode == 'strict':
            chords = self.cl()
        else:
            chords = self.get_chords(mode=mode)
        if unfold:
            chords = self.unfold_facet_df(chords, 'chords')
            if chords is None:
                return
        chords = add_quarterbeats_col(chords, self.offset_dict(unfold=unfold), interval_index=interval_index, logger=self.logger)
        return chords


    def cl(self, recompute: bool = False) -> pd.DataFrame:
        """Get the raw :ref:`chords` without adding quarterbeat columns."""
        if recompute or len(self._cl) == 0:
            self._cl = self.get_chords(mode='strict')
        return self._cl.copy()


    def events(self,
                 interval_index: bool = False,
                 unfold: bool = False) -> Optional[pd.DataFrame]:
        """ DataFrame representing a raw skeleton of the score's XML structure and contains all :ref:`events`
        contained in it. It is the original tabular representation of the MuseScore file’s source code from which
        all other tables, except ``measures`` are generated.

        Args:
          interval_index: Pass True to replace the default :obj:`~pandas.RangeIndex` by an :obj:`~pandas.IntervalIndex`.

        Returns:
          DataFrame containing the original tabular representation of all :ref:`events` encoded in the MuseScore file.
        """
        events = column_order(self.add_standard_cols(self._events))
        if unfold:
            events = self.unfold_facet_df(events, 'chords')
            if events is None:
                return
        events = add_quarterbeats_col(events, self.offset_dict(unfold=unfold), interval_index=interval_index, logger=self.logger)
        return events


    def form_labels(self,
                    detection_regex: str = None,
                    exclude_harmony_layer: bool = False,
                    interval_index: bool = False,
                    unfold: bool = False) -> Optional[pd.DataFrame]:
        """ DataFrame representing :ref:`form labels <form_labels>` (or other) that have been encoded as <StaffText>s rather than in the <Harmony> layer.
        This function essentially filters all StaffTexts matching the ``detection_regex`` and adds the standard position columns.

        Args:
          detection_regex:
              By default, detects all labels starting with one or two digits followed by a column
              (see :const:`the regex <~.utils.FORM_DETECTION_REGEX>`). Pass another regex to retrieve only StaffTexts matching this one.
          exclude_harmony_layer:
              By default, form labels are detected even if they have been encoded as Harmony labels (rather than as StaffText).
              Pass True in order to retrieve only StaffText form labels.
          interval_index: Pass True to replace the default :obj:`~pandas.RangeIndex` by an :obj:`~pandas.IntervalIndex`.

        Returns:
          DataFrame containing all StaffTexts matching the ``detection_regex``
        """
        form = self.fl(detection_regex=detection_regex, exclude_harmony_layer=exclude_harmony_layer)
        if form is None:
            return
        if unfold:
            form = self.unfold_facet_df(form, 'chords')
            if form is None:
                return
        form = add_quarterbeats_col(form, self.offset_dict(unfold=unfold), interval_index=interval_index, logger=self.logger)
        return form

    def fl(self, detection_regex: str = None, exclude_harmony_layer=False) -> pd.DataFrame:
        """ Get the raw :ref:`form_labels` (or other) that match the ``detection_regex``, but without adding quarterbeat columns.

        {ref}`$1`
            detection_regex:
                By default, detects all labels starting with one or two digits followed by a column
                (see :const:`the regex <~.utils.FORM_DETECTION_REGEX>`). Pass another regex to retrieve only StaffTexts matching this one.

        Returns:
            DataFrame containing all StaffTexts matching the ``detection_regex`` or None
        """
        stafftext_col = 'StaffText/text'
        harmony_col = 'Harmony/name'
        has_stafftext = stafftext_col in self._events.columns
        has_harmony_layer = harmony_col in self._events.columns and not exclude_harmony_layer
        if has_stafftext or has_harmony_layer:
            if detection_regex is None:
                detection_regex = FORM_DETECTION_REGEX
            form_label_column = pd.Series(pd.NA, index=self._events.index, dtype='string', name='form_label')
            if has_stafftext:
                stafftext_selector = self._events[stafftext_col].str.contains(detection_regex).fillna(False)
                if stafftext_selector.sum() > 0:
                    form_label_column.loc[stafftext_selector] = self._events.loc[stafftext_selector, stafftext_col]
            if has_harmony_layer:
                harmony_selector = self._events[harmony_col].str.contains(detection_regex).fillna(False)
                if harmony_selector.sum() > 0:
                    form_label_column.loc[harmony_selector] = self._events.loc[harmony_selector, harmony_col]
            detected_form_labels = form_label_column.notna()
            if detected_form_labels.sum() == 0:
                self.logger.debug(f"No form labels found.")
                return
            events_with_form = pd.concat([self._events, form_label_column], axis=1)
            form_labels = events_with_form[detected_form_labels]
            cols = ['mc', 'mn', 'mc_onset', 'mn_onset', 'staff', 'voice', 'timesig', 'form_label']
            if self.has_voltas:
                cols.insert(2, 'volta')
            self._fl = self.add_standard_cols(form_labels)[cols].sort_values(['mc', 'mc_onset'])
            return self._fl
        return

    def get_instrumentation(self) -> Dict[str, str]:
        """Returns a {staff_<i>_instrument -> instrument_name} dict."""
        return {staff: instrument['trackName'] for staff, instrument in self.instrumentation.fields.items()}

    @property
    @lru_cache
    def has_voltas(self) -> bool:
        """Return True if the score includes first and second endings. Otherwise, no 'volta' columns will be added to facets."""
        measures = self.ml()
        return measures.volta.notna().any()

    @property
    def instrumentation(self):
        if self._instrumentation is None:
            if self.soup is None:
                self.make_writeable()
            self._instrumentation = Instrumentation(self.soup, name=self.logger.name)
        return self._instrumentation



    def measures(self,
                 interval_index: bool = False,
                 unfold: bool = False) -> Optional[pd.DataFrame]:
        """ DataFrame representing the :ref:`measures` of the MuseScore file (which can be incomplete measures). Comes with
        the columns |mc|, |mn|, |quarterbeats|, |duration_qb|, |keysig|, |timesig|, |act_dur|, |mc_offset|, |volta|, |numbering_offset|, |dont_count|, |barline|, |breaks|,
        |repeats|, |next|

        Args:
          interval_index: Pass True to replace the default :obj:`~pandas.RangeIndex` by an :obj:`~pandas.IntervalIndex`.

        Returns:
          DataFrame representing the :ref:`measures <measures>` of the MuseScore file (which can be incomplete measures).
        """
        measures = self.ml()
        duration_qb = (measures.act_dur * 4).astype(float)
        measures.insert(2, "duration_qb", duration_qb)
        # add quarterbeats column
        if unfold:
            measures = self.unfold_facet_df(measures, 'measures')
            if measures is None:
                return
        # functionality adapted from utils.make_continuous_offset()
        qb_column_name = "quarterbeats_all_endings" if self.has_voltas and not unfold else "quarterbeats"
        quarterbeats_col = (measures.act_dur.cumsum() * 4).shift(fill_value=0)
        insert_after = next(col for col in ('mn_playthrough', 'mc_playthrough', 'mn', 'mc') if col in measures.columns)
        self.logger.debug(f"Inserting {qb_column_name} after '{insert_after}'")
        insert_position = measures.columns.get_loc(insert_after) + 1
        measures.insert(insert_position, qb_column_name, quarterbeats_col)
        if self.has_voltas and not unfold:
            self.logger.debug(f"No quarterbeats are assigned to first endings. Pass unfold=True to "
                         f"compute quarterbeats for a full playthrough.")
            if 3 in measures.volta.values:
                self.logger.info(
                    f"Piece contains third endings; please note that only second endings are taken into account for quarterbeats.")
            quarterbeats_col = measures.loc[measures.volta.fillna(2) == 2, 'act_dur']\
                .cumsum()\
                .shift(fill_value=0)\
                .reindex(measures.index)
            measures.insert(insert_position, "quarterbeats", quarterbeats_col * 4)
            self.logger.debug(f"Inserting 'quarterbeats' after '{insert_after}'")
        elif not self.has_voltas:
            measures.drop(columns='volta', inplace=True)
        return measures.copy()

    def unfold_facet_df(self, facet_df: pd.DataFrame, facet: str) -> Optional[pd.DataFrame]:
        if facet == 'measures':
            return unfold_measures_table(facet_df, logger=self.logger)
        playthrough_info = make_playthrough_info(self.ml(), logger=self.logger)
        if playthrough_info is None:
            self.logger.warning(f"Unfolding '{facet}' unsuccessful. Check warnings concerning repeat structure and fix.")
            return
        facet_df = unfold_repeats(facet_df, playthrough_info, logger=self.logger)
        self.logger.debug(f"{facet} successfully unfolded.")
        return facet_df


    @property
    def metatags(self):
        if self._metatags is None:
            if self.soup is None:
                self.make_writeable()
            self._metatags = Metatags(self.soup)
        return self._metatags

    def ml(self, recompute: bool = False) -> pd.DataFrame:
        """ Get the raw :ref:`measures` without adding quarterbeat columns.

        Args:
          recompute: By default, the measures are cached. Pass True to enforce recomputing anew.
        """
        if recompute or self._ml is None:
            self._ml = self._make_measure_list()
        return self._ml.ml.copy()

    def notes(self,
              interval_index: bool = False,
              unfold: bool = False) -> Optional[pd.DataFrame]:
        """ DataFrame representing the :ref:`notes` of the MuseScore file. Comes with the columns
        |quarterbeats|, |duration_qb|, |mc|, |mn|, |mc_onset|, |mn_onset|, |timesig|, |staff|, |voice|, |duration|, |gracenote|, |tremolo|, |nominal_duration|, |scalar|, |tied|,
        |tpc|, |midi|, |volta|, |chord_id|


        Args:
          interval_index: Pass True to replace the default :obj:`~pandas.RangeIndex` by an :obj:`~pandas.IntervalIndex`.

        Returns:
          DataFrame representing the :ref:`notes` of the MuseScore file.
        """
        notes = self.nl()
        if unfold:
            notes = self.unfold_facet_df(notes, 'notes')
            if notes is None:
                return
        notes = add_quarterbeats_col(notes, self.offset_dict(unfold=unfold), interval_index=interval_index, logger=self.logger)
        return notes

    def nl(self, recompute: bool = False) -> pd.DataFrame:
        """ Get the raw :ref:`notes` without adding quarterbeat columns.

        Args:
          recompute:  By default, the notes are cached. Pass True to enforce recomputing anew.
        """
        if recompute or len(self._nl) == 0:
            self.make_standard_notelist()
        return self._nl

    def notes_and_rests(self,
                        interval_index: bool = False,
                        unfold: bool = False) -> Optional[pd.DataFrame]:
        """ DataFrame representing the :ref:`notes_and_rests` of the MuseScore file. Comes with the columns
        |quarterbeats|, |duration_qb|, |mc|, |mn|, |mc_onset|, |mn_onset|, |timesig|, |staff|, |voice|, |duration|,
        |gracenote|, |tremolo|, |nominal_duration|, |scalar|, |tied|, |tpc|, |midi|, |volta|, |chord_id|

        Args:
          interval_index: Pass True to replace the default :obj:`~pandas.RangeIndex` by an :obj:`~pandas.IntervalIndex`.

        Returns:
          DataFrame representing the :ref:`notes_and_rests` of the MuseScore file.
        """
        nrl = self.nrl()
        if unfold:
            nrl = self.unfold_facet_df(nrl, 'notes and rests')
            if nrl is None:
                return
        nrl = add_quarterbeats_col(nrl, self.offset_dict(unfold=unfold), interval_index=interval_index, logger=self.logger)
        return nrl

    def nrl(self, recompute: bool = False) -> pd.DataFrame:
        """Get the raw :ref:`notes_and_rests` without adding quarterbeat columns.

        Args:
          recompute:  By default, the measures are cached. Pass True to enforce recomputing anew.
        """
        if recompute or len(self._nrl) == 0:
            nr = pd.concat([self.nl(), self.rl()]).astype({col: 'Int64' for col in ['tied', 'tpc', 'midi', 'chord_id']})
            self._nrl = sort_note_list(nr.reset_index(drop=True))
        return self._nrl

    @lru_cache()
    def offset_dict(self,
                    all_endings: bool = False,
                    unfold: bool = False,
                    negative_anacrusis: bool = False) -> dict:
        """ Dictionary mapping MCs (measure counts) to their quarterbeat offset from the piece's beginning.
        Used for computing quarterbeats for other facets.

        Args:
          all_endings: Uses the column 'quarterbeats_all_endings' of the measures table if it has one, otherwise
              falls back to the default 'quarterbeats'.

        Returns:
          {MC -> quarterbeat_offset}. Offsets are Fractions. If ``all_endings`` is not set to ``True``,
          values for MCs that are part of a first ending (or third or larger) are NA.
        """
        measures = self.measures(unfold=unfold)
        if unfold:
            offset_dict = make_continuous_offset_series(measures, negative_anacrusis=negative_anacrusis).to_dict()
        else:
            offset_dict = make_offset_dict_from_measures(measures, all_endings)
        return offset_dict

    def rests(self,
              interval_index: bool = False,
              unfold: bool = False) -> Optional[pd.DataFrame]:
        """ DataFrame representing the :ref:`rests` of the MuseScore file. Comes with the columns
        |quarterbeats|, |duration_qb|, |mc|, |mn|, |mc_onset|, |mn_onset|, |timesig|, |staff|, |voice|, |duration|,
        |nominal_duration|, |scalar|, |volta|

        Args:
          interval_index: Pass True to replace the default :obj:`~pandas.RangeIndex` by an :obj:`~pandas.IntervalIndex`.

        Returns:
          DataFrame representing the :ref:`rests` of the MuseScore file.
        """
        rests = self.rl()
        if unfold:
            rests = self.unfold_facet_df(rests, 'rests')
            if rests is None:
                return
        rests = add_quarterbeats_col(rests, self.offset_dict(unfold=unfold), interval_index=interval_index, logger=self.logger)
        return rests

    def rl(self, recompute: bool = False) -> pd.DataFrame:
        """Get the raw :ref:`rests` without adding quarterbeat columns.

        Args:
          recompute:  By default, the measures are cached. Pass True to enforce recomputing anew.
        """
        if recompute or len(self._rl) == 0:
            self.make_standard_restlist()
        return self._rl

    @property
    def prelims(self):
        if self._prelims is None:
            if self.soup is None:
                self.make_writeable()
            self._prelims = Prelims(self.soup, name=self.logger.name)
        return self._prelims

    @property
    def staff_ids(self):
        return list(self.measure_nodes.keys())

    @property
    def style(self):
        if self._style is None:
            if self.soup is None:
                self.make_writeable()
            self._style = Style(self.soup)
        return self._style


    @property
    def volta_structure(self) -> Dict[int, Dict[int, List[int]]]:
        """{first_mc -> {volta_number -> [MC] } }"""
        if self._ml is not None:
            return self._ml.volta_structure


    def make_standard_chordlist(self):
        """ Stores the result of self.get_chords(mode='strict')"""
        self._cl = self.get_chords(mode='strict')



    def make_standard_restlist(self):
        self._rl = self.add_standard_cols(self._events[self._events.event == 'Rest'])
        if len(self._rl) == 0:
             return
        self._rl = self._rl.rename(columns={'Rest/durationType': 'nominal_duration'})
        self._rl.loc[:, 'nominal_duration'] = self._rl.nominal_duration.map(self.durations)  # replace string values by fractions
        cols = ['mc', 'mn', 'mc_onset', 'mn_onset', 'timesig', 'staff', 'voice', 'duration', 'nominal_duration', 'scalar']
        if self.has_voltas:
            cols.insert(2, 'volta')
        self._rl = self._rl[cols].reset_index(drop=True)


    def make_standard_notelist(self):
        cols = {'midi': 'Note/pitch',
                'tpc': 'Note/tpc',
                }
        nl_cols = ['mc', 'mn', 'mc_onset', 'mn_onset', 'timesig', 'staff', 'voice', 'duration', 'gracenote', 'nominal_duration',
                   'scalar', 'tied', 'tpc', 'midi', 'name', 'octave', 'chord_id']
        if self.has_voltas:
            nl_cols.insert(2, 'volta')
        if len(self._notes.index) == 0:
            self._nl = pd.DataFrame(columns=nl_cols)
            return
        if 'tremolo' in self._notes.columns:
            nl_cols.insert(9, 'tremolo')
        self._nl = self.add_standard_cols(self._notes)
        self._nl.rename(columns={v: k for k, v in cols.items()}, inplace=True)
        self._nl = self._nl.merge(self.cl()[['chord_id', 'nominal_duration', 'scalar']], on='chord_id')
        tie_cols = ['Note/Spanner:type', 'Note/Spanner/next/location', 'Note/Spanner/prev/location']
        tied = make_tied_col(self._notes, *tie_cols)
        pitch_info = self._nl[['midi', 'tpc']].apply(pd.to_numeric).astype('Int64')
        pitch_info.tpc -= 14
        names, octaves = make_note_name_and_octave_columns(pd.concat([pitch_info, self._nl.staff], axis=1),
                                                           staff2drums=self.staff2drum_map,
                                                           logger=self.logger)
        append_cols = [
            pitch_info,
            tied,
            names,
            octaves
        ]
        self._nl = pd.concat([self._nl.drop(columns=['midi', 'tpc'])] + append_cols, axis=1)
        final_cols = [col for col in nl_cols if col in self._nl.columns]
        self._nl = sort_note_list(self._nl[final_cols])



    def get_chords(self,
                   staff: Optional[int] = None,
                   voice: Optional[Literal[1,2,3,4]] = None,
                   mode: Literal['auto', 'strict'] = 'auto',
                   lyrics: bool = False,
                   dynamics: bool = False,
                   articulation: bool = False,
                   staff_text: bool = False,
                   system_text: bool = False,
                   tempo: bool = False,
                   spanners: bool = False,
                   thoroughbass: bool = False,
                   **kwargs) -> pd.DataFrame:
        """ Retrieve a customized chord lists, e.g. one including less of the processed features or additional,
        unprocessed ones.

        Args:
          staff: Get information from a particular staff only (1 = upper staff)
          voice: Get information from a particular voice only (1 = only the first layer of every staff)
          mode:
              | Defaults to 'auto', meaning that those aspects are automatically included that occur in the score; the resulting
                DataFrame has no empty columns except for those parameters that are set to True.
              | 'strict': Create columns for exactly those parameters that are set to True, regardless whether they occur in the score
                or not (in which case the column will be empty).
          lyrics: Include lyrics.
          dynamics: Include dynamic markings such as f or p.
          articulation: Include articulation such as arpeggios.
          staff_text: Include expression text such as 'dolce' and free-hand staff text such as 'div.'.
          system_text: Include system text such as movement titles.
          tempo: Include tempo markings.
          spanners: Include spanners such as slurs, 8va lines, pedal lines etc.
          thoroughbass: Include thoroughbass figures' levels and durations.
          **kwargs:

        Returns:
          DataFrame representing all <Chord> tags in the score with the selected features.
        """
        cols = {'nominal_duration': 'Chord/durationType',
                'lyrics': 'Chord/Lyrics/text',
                'articulation': 'Chord/Articulation/subtype',
                'dynamics': 'Dynamic/subtype',
                'system_text': 'SystemText_text',
                'staff_text': 'StaffText_text',
                'tremolo': 'Chord/Tremolo/subtype'}
        main_cols = ['mc', 'mn', 'mc_onset', 'mn_onset', 'event', 'timesig', 'staff', 'voice', 'duration', 'gracenote',
                     'tremolo', 'nominal_duration', 'scalar', 'chord_id']
        if self.has_voltas:
            main_cols.insert(2, 'volta')
        selector = self._events.event == 'Chord'
        aspects = ['lyrics', 'dynamics', 'articulation', 'staff_text', 'system_text', 'tempo', 'spanners', 'thoroughbass']
        if mode == 'all':
            params = {p: True for p in aspects}
        else:
            l = locals()
            params = {p: l[p] for p in aspects}
        # map parameter to values to select from the event table's 'event' column
        param2event = {
            'dynamics': 'Dynamic',
            'spanners': 'Spanner',
            'staff_text': 'StaffText',
            'system_text': 'SystemText',
            'tempo': 'Tempo',
            'thoroughbass': 'FiguredBass',
        }
        selectors = {param: self._events.event == event_name for param, event_name in param2event.items()}
        if mode == 'auto':
            for param, boolean_mask in selectors.items():
                if not params[param] and boolean_mask.any():
                    params[param] = True
        for param, boolean_mask in selectors.items():
            if params[param]:
                selector |= boolean_mask
        if staff:
            selector &= self._events.staff == staff
        if voice:
            selector &=  self._events.voice == voice
        df = self.add_standard_cols(self._events[selector])
        if 'chord_id' in df.columns:
            df = df.astype({'chord_id': 'Int64'})
        df.rename(columns={v: k for k, v in cols.items() if v in df.columns}, inplace=True)

        if mode == 'auto':
            if 'lyrics' in df.columns:
                params['lyrics'] = True
            if 'articulation' in df.columns:
                params['articulation'] = True
            if any(c in df.columns for c in ('Spanner:type', 'Chord/Spanner:type')):
                params['spanners'] = True
        if 'nominal_duration' in df.columns:
            df.loc[:, 'nominal_duration'] = df.nominal_duration.map(self.durations) # replace string values by fractions
        new_cols = {}
        if params['lyrics']:
            column_pattern = r"(lyrics_(\d+))"
            if df.columns.str.match(column_pattern).any():
                column_names: pd.DataFrame = df.columns.str.extract(column_pattern)
                column_names = column_names.dropna()
                column_names = column_names.sort_values(1)
                column_names = column_names[0].to_list()
                main_cols.extend(column_names)
            else:
                main_cols.append('lyrics_1')
        if params['dynamics']:
            main_cols.append('dynamics')
        if params['articulation']:
            main_cols.append('articulation')
        if params['staff_text']:
            main_cols.append('staff_text')
        if params['system_text']:
            main_cols.append('system_text')
        if params['tempo']:
            main_cols.extend(['tempo', 'qpm'])
            if 'Tempo/tempo' in df.columns:
                text_cols = ['Tempo/text', 'Tempo/text/b', 'Tempo/text/i']
                existing_cols = [c for c in text_cols if c in df.columns]
                tempo_text = df[existing_cols].apply(lambda S: S.str.replace(r"(/ |& )", '', regex=True)).fillna('').sum(axis=1).replace('', pd.NA)
                if 'Tempo/text/sym' in df.columns:
                    replace_symbols = defaultdict(lambda: '')
                    replace_symbols.update(NOTE_SYMBOL_MAP)
                    symbols = df['Tempo/text/sym'].str.split(expand=True)\
                                                  .apply(lambda S: S.str.strip()\
                                                  .map(replace_symbols))\
                                                  .sum(axis=1)
                    tempo_text = symbols + tempo_text
                new_cols['tempo'] = tempo_text
                new_cols['qpm'] = (df['Tempo/tempo'].astype(float) * 60).round().astype('Int64')
        if params['thoroughbass']:
            if 'thoroughbass_level_1' in df.columns:
                tb_level_columns = [col for col in df.columns if col.startswith('thoroughbass_level')]
                if 'thoroughbass_duration' in df.columns:
                    tb_columns = ['thoroughbass_duration'] + tb_level_columns
                else:
                    tb_columns = tb_level_columns
            else:
                tb_columns = ['thoroughbass_duration', 'thoroughbass_level_1']
            main_cols.extend(tb_columns)
        for col in main_cols:
            if (col not in df.columns) and (col not in new_cols):
                new_cols[col] = pd.Series(index=df.index, dtype='object')
        df = pd.concat([df, pd.DataFrame(new_cols)], axis=1)
        additional_cols = []
        if params['spanners']:
            spanner_ids = make_spanner_cols(df, logger=self.logger)
            if len(spanner_ids.columns) > 0:
                additional_cols.extend(spanner_ids.columns.to_list())
                df = pd.concat([df, spanner_ids], axis=1)
        for feature in kwargs.keys():
            additional_cols.extend([c for c in df.columns if feature in c and c not in main_cols])
        return df[main_cols + additional_cols]

    @lru_cache()
    def get_playthrough_mcs(self) -> Optional[pd.Series]:
        measures = self.ml()  # measures table without quarterbeats
        playthrough_mcs = make_playthrough2mc(measures, logger=self.logger)
        if len(playthrough_mcs) == 0:
            self.logger.warning(f"Error in the repeat structure: Did not reach the stopping value -1 in measures.next:\n{measures.set_index('mc').next}")
            playthrough_mcs = None
        else:
            self.logger.debug("Repeat structure successfully unfolded.")
        return playthrough_mcs


    def get_raw_labels(self):
        """ Returns a list of <harmony> tags from the parsed score.

        Returns
        -------
        :obj:`pandas.DataFrame`

        """
        cols = {'harmony_layer': 'Harmony/harmonyType',
                'label': 'Harmony/name',
                'nashville': 'Harmony/function',
                'absolute_root': 'Harmony/root',
                'absolute_base': 'Harmony/base',
                'leftParen': 'Harmony/leftParen',
                'rightParen': 'Harmony/rightParen',
                'offset_x': 'Harmony/offset:x',
                'offset_y': 'Harmony/offset:y',
                'color_r': 'Harmony/color:r',
                'color_g': 'Harmony/color:g',
                'color_b': 'Harmony/color:b',
                'color_a': 'Harmony/color:a'}
        std_cols = ['mc', 'mn', 'mc_onset', 'mn_onset', 'timesig', 'staff', 'voice', 'label',]
        main_cols = std_cols + Annotations.additional_cols
        sel = self._events.event == 'Harmony'
        df = self.add_standard_cols(self._events[sel]).dropna(axis=1, how='all')
        if len(df.index) == 0:
            return pd.DataFrame(columns=std_cols)
        df.rename(columns={v: k for k, v in cols.items() if v in df.columns}, inplace=True)
        if 'harmony_layer' in df.columns:
            df.harmony_layer.fillna(0, inplace=True)
        columns = [c for c in main_cols if c in df.columns]
        additional_cols = {c: c[8:] for c in df.columns if c[:8] == 'Harmony/' and c not in cols.values()}
        df.rename(columns=additional_cols, inplace=True)
        columns += list(additional_cols.values())
        return df[columns]


    def infer_mc(self, mn, mn_onset=0, volta=None):
        """ mn_onset and needs to be converted to mc_onset """
        try:
            mn = int(mn)
        except:
            # Check if MN has volta information, e.g. '16a' for first volta, or '16b' for second etc.
            m = re.match(r"^(\d+)([a-e])$", str(mn))
            if m is None:
                self.logger.error(f"MN {mn} is not a valid measure number.")
                raise
            mn = int(m.group(1))
            volta = ord(m.group(2)) - 96 # turn 'a' into 1, 'b' into 2 etc.
        try:
            mn_onset = frac(mn_onset)
        except:
            self.logger.error(f"The mn_onset {mn_onset} could not be interpreted as a fraction.")
            raise
        measures = self.ml()
        candidates = measures[measures['mn'] == mn]
        if len(candidates) == 0:
            self.logger.error(f"MN {mn} does not occur in measure list, which ends at MN {measures['mn'].max()}.")
            return
        if len(candidates) == 1:
            mc = candidates.iloc[0].mc
            self.logger.debug(f"MN {mn} has unique match with MC {mc}.")
            return mc, mn_onset
        if candidates.volta.notna().any():
            if volta is None:
                mc = candidates.iloc[0].mc
                self.logger.warning(f"""MN {mn} is ambiguous because it is a measure with first and second endings, but volta has not been specified.
The first ending MC {mc} is being used. Suppress this warning by using disambiguating endings such as '16a' for first or '16b' for second.
{candidates[['mc', 'mn', 'mc_offset', 'volta']]}""")
                return mc, mn_onset
            candidates = candidates[candidates.volta == volta]
        if len(candidates) == 1:
            mc = candidates.iloc[0].mc
            self.logger.debug(f"MN {mn}, volta {volta} has unique match with MC {mc}.")
            return mc, mn_onset
        if len(candidates) == 0:
            self.logger.error(f"Volta selection failed")
            return None, None
        if mn_onset == 0:
            mc = candidates.iloc[0].mc
            return mc, mn_onset
        right_boundaries = candidates.act_dur + candidates.act_dur.shift().fillna(0)
        left_boundary = 0
        for i, right_boundary in enumerate(sorted(right_boundaries)):
            j = i
            if mn_onset < right_boundary:
                mc_onset = mn_onset - left_boundary
                break
            left_boundary = right_boundary
        mc = candidates.iloc[j].mc
        if left_boundary == right_boundary:
            self.logger.warning(f"The onset {mn_onset} is bigger than the last possible onset of MN {mn} which is {right_boundary}")
        return mc, mc_onset

    def get_texts(self, only_header: bool = True) -> Dict[str, str]:
        """Process <Text> nodes (normally attached to <Staff id="1">)."""
        texts = defaultdict(set)
        tags = self.soup.find_all('Text')
        for t in tags:
            txt, style = tag2text(t)
            if style == 'Title':
                style = 'title_text'
            elif style == 'Subtitle':
                style = 'subtitle_text'
            elif style == 'Composer':
                style = 'composer_text'
            elif style == 'Lyricist':
                style = 'lyricist_text'
            elif style == 'Instrument Name (Part)':
                style = 'part_name_text'
            else:
                if only_header:
                    continue
                style = 'text'
            texts[style].add(txt)
        return {st: '; '.join(txt) for st, txt in texts.items()}



    def _get_metadata(self):
        """


        Returns
        -------
        :obj:`dict`
        """
        assert self.soup is not None, "The file's XML needs to be loaded. Get metadata from the 'metadata' property or use the method make_writeable()"
        nav_str2str = lambda s: '' if s is None else str(s)
        data = {tag['name']: nav_str2str(tag.string) for tag in self.soup.find_all('metaTag')}
        data.update(self.get_texts())
        if 'reviewer' in data:
            if 'reviewers' in data:
                self.logger.warning("Score properties contain a superfluous key called 'reviewer'. "
                               "Please merge with the value for 'reviewers' and delete.")
            else:
                self.logger.info("The key 'reviewer' contained in the Score properties was automatically "
                            "renamed to 'reviewers' when extracting metadata.")
                data['reviewers'] = data['reviewer']
                del(data['reviewer'])
        if 'annotator' in data:
            if 'annotators' in data:
                self.logger.warning("Score properties contain a superfluous key called 'annotator'. "
                               "Please merge with the value for 'annotators' and delete.")
            else:
                self.logger.info("The key 'annotator' contained in the Score properties was automatically "
                            "renamed to 'annotators' when extracting metadata.")
                data['annotators'] = data['annotator']
                del(data['annotator'])
        for name, value in data.items():
            # check for columns with same name but different capitalization
            name_lwr = name.lower()
            if name == name_lwr:
                continue
            if name_lwr in data:
                self.logger.warning(f"Metadata contain the fields {name} and {name_lwr}. Please merge.")
            elif name_lwr in ('harmony_version', 'annotators', 'reviewers'):
                data[name_lwr] = value
                del(data[name])
                self.logger.warning(f"Wrongly spelled metadata field {name} read as {name_lwr}.")
        # measures properties
        measures = self.measures()
        ## time signatures
        ts_groups, _ = adjacency_groups(measures.timesig)
        mc_ts = measures.groupby(ts_groups)[['mc', 'timesig']].head(1)
        timesigs = dict(mc_ts.values)
        data['TimeSig'] = timesigs
        ## key signatures
        ks_groups, _ = adjacency_groups(measures.keysig)
        mc_ks = measures.groupby(ks_groups)[['mc', 'keysig']].head(1)
        keysigs = {int(k): int(v) for k, v in mc_ks.values}
        data['KeySig']  = keysigs
        ## last measure counts & numbers, total duration in quarters
        last_measure = measures.iloc[-1]
        data['last_mc'] = int(last_measure.mc)
        data['last_mn'] = int(last_measure.mn)
        data['length_qb'] = round(measures.duration_qb.sum(), 2)
        ## the same unfolded
        unfolded_measures = self.measures(unfold=True)
        if unfolded_measures is None:
            for aspect in ('last_mc_unfolded', 'last_mn_unfolded', 'length_qb_unfolded', ):
                data[aspect] = None
        else:
            data['last_mc_unfolded'] = int(max(unfolded_measures.mc_playthrough))
            if 'mn_playthrough' in unfolded_measures.columns:
                unfolded_mn = unfolded_measures.mn_playthrough.nunique()
                if measures.iloc[0].mn == 0:
                    unfolded_mn -= 1
                data['last_mn_unfolded'] = unfolded_mn
            else:
                data['last_mn_unfolded'] = None
            data['length_qb_unfolded'] = round(unfolded_measures.duration_qb.sum(), 2)
        if self.has_voltas:
            data['volta_mcs'] = tuple(tuple(tuple(mcs) for mcs in group.values()) for group in self.volta_structure.values())

        # labels
        all_labels = self.get_raw_labels()
        if len(all_labels) > 0:
            decoded_labels = decode_harmonies(all_labels, return_series=True, logger=self.logger)
            matches_dcml = decoded_labels[decoded_labels.notna()].str.match(DCML_DOUBLE_REGEX)
            n_dcml = int(matches_dcml.sum())
            data['guitar_chord_count'] = len(all_labels) - n_dcml
            data['label_count'] = n_dcml
        else:
            data['guitar_chord_count'] = 0
            data['label_count'] = 0
        data['form_label_count'] = self.n_form_labels
        annotated_key = None
        for harmony_tag in self.soup.find_all('Harmony'):
            label = harmony_tag.find('name')
            if label is not None and label.string is not None:
                m = re.match(r"^\.?([A-Ga-g](#+|b+)?)\.", label.string)
                if m is not None:
                    annotated_key = m.group(1)
                    break
        if annotated_key is not None:
            data['annotated_key'] = annotated_key

        data['musescore'] = self.version
        data['ms3_version'] = MS3_VERSION

        # notes
        notes = self.nl()
        if len(notes.index) == 0:
            data['all_notes_qb'] = 0.
            data['n_onsets'] = 0
            return data
        has_drumset = len(self.staff2drum_map) > 0
        data['has_drumset'] = has_drumset
        data['all_notes_qb'] = round((notes.duration * 4.).sum(), 2)
        not_tied = ~notes.tied.isin((0, -1))
        data['n_onsets'] = int(sum(not_tied))
        data['n_onset_positions'] = notes[not_tied].groupby(['mc', 'mc_onset']).size().shape[0]
        staff_groups = notes.groupby('staff').midi
        ambitus = {}
        for staff, min_tpc, min_midi in notes.loc[staff_groups.idxmin(), ['staff', 'tpc', 'midi', ]].itertuples(name=None, index=False):
            if staff in self.staff2drum_map:
                continue
            ambitus[staff] = {'min_midi': int(min_midi),
                              'min_name': fifths2name(min_tpc, min_midi, logger=self.logger)}
        for staff, max_tpc, max_midi in notes.loc[staff_groups.idxmax(), ['staff', 'tpc', 'midi', ]].itertuples(name=None, index=False):
            if staff in self.staff2drum_map:
                # no ambitus for drum parts
                continue
            ambitus[staff]['max_midi'] = int(max_midi)
            ambitus[staff]['max_name'] = fifths2name(max_tpc, max_midi, logger=self.logger)
        data['parts'] = {f"part_{i}": get_part_info(part) for i, part in enumerate(self.soup.find_all('Part'), 1)}
        # for including the metadata as one line in metadata.tsv the function utils.metadata2series() is used
        # which updates `data` with the items of all part dictionaries, removing they key 'parts' afterwards
        for part, part_dict in data['parts'].items():
            for id in part_dict['staves']:
                part_dict[f"staff_{id}_ambitus"] = ambitus[id] if id in ambitus else {}
        ambitus_tuples = [tuple(amb_dict.values()) for amb_dict in ambitus.values() if amb_dict != {}]
        if len(ambitus_tuples) == 0:
            self.logger.info(f"The score does not seem to contain any pitched events. No indication of ambitus possible.")
            data['ambitus'] = {}
        else:
            # computing global ambitus
            mimi, mina, mami, mana = zip(*ambitus_tuples)
            min_midi, max_midi = min(mimi), max(mami)
            data['ambitus'] = {
                                'min_midi': min_midi,
                                'min_name': mina[mimi.index(min_midi)],
                                'max_midi': max_midi,
                                'max_name': mana[mami.index(max_midi)],
                              }
        return data

    @property
    def version(self):
        return str(self.soup.find('programVersion').string)

    def add_standard_cols(self, df: pd.DataFrame) -> pd.DataFrame:
        """Ensures that the DataFrame's first columns are ['mc', 'mn', ('volta'), 'timesig', 'mc_offset']"""
        ml_columns = ['mn', 'timesig', 'mc_offset']
        if self.has_voltas:
            ml_columns.insert(1, 'volta')
        add_cols = ['mc'] + [c for c in ml_columns if c not in df.columns]
        df =  df.merge(self.ml()[add_cols], on='mc', how='left')
        df['mn_onset'] =  df.mc_onset + df.mc_offset
        return df[[col for col in df.columns if not col == 'mc_offset']]


    def delete_label(self, mc, staff, voice, mc_onset, empty_only=False):
        """ Delete a label from a particular position (if there is one).

        Parameters
        ----------
        mc : :obj:`int`
            Measure count.
        staff, voice
            Notational layer in which to delete the label.
        mc_onset : :obj:`fractions.Fraction`
            mc_onset
        empty_only : :obj:`bool`, optional
            Set to True if you want to delete only empty harmonies. Since normally all labels at the defined position
            are deleted, this flag is needed to prevent deleting non-empty <Harmony> tags.

        Returns
        -------
        :obj:`bool`
            Whether a label was deleted or not.
        """
        self.make_writeable()
        measure = self.tags[mc][staff][voice]
        if mc_onset not in measure:
            self.logger.warning(f"Nothing to delete for MC {mc} mc_onset {mc_onset} in staff {staff}, voice {voice}.")
            return False
        elements = measure[mc_onset]
        element_names = [e['name'] for e in elements]
        if not 'Harmony' in element_names:
            self.logger.warning(f"No harmony found at MC {mc}, mc_onset {mc_onset}, staff {staff}, voice {voice}.")
            return False
        if 'Chord' in element_names and 'location' in element_names:
            NotImplementedError(f"Check MC {mc}, mc_onset {mc_onset}, staff {staff}, voice {voice}:\n{elements}")
        onsets = sorted(measure)
        ix = onsets.index(mc_onset)
        is_first = ix == 0
        is_last = ix == len(onsets) - 1
        # delete_locations = True

        _, name = get_duration_event(elements)
        if name is None:
            # this label is not attached to a chord or rest and depends on <location> tags, i.e. <location> tags on
            # previous and subsequent onsets might have to be adapted
            n_locs = element_names.count('location')
            if is_first:
                all_dur_ev = sum(True for os, tag_list in measure.items() if get_duration_event(tag_list)[0] is not None)
                if all_dur_ev > 0:
                    assert n_locs > 0, f"""The label on MC {mc}, mc_onset {mc_onset}, staff {staff}, voice {voice} is the first onset
in a measure with subsequent durational events but has no <location> tag"""
                prv_n_locs = 0
                # if not is_last:
                #     delete_locations = False
            else:
                prv_onset = onsets[ix - 1]
                prv_elements = measure[prv_onset]
                prv_names = [e['name'] for e in prv_elements]
                prv_n_locs = prv_names.count('location')

            if n_locs == 0:
                # The current onset has no <location> tag. This presumes that it is the last onset in the measure.
                if not is_last:
                    raise NotImplementedError(
f"The label on MC {mc}, mc_onset {mc_onset}, staff {staff}, voice {voice} is not on the last onset but has no <location> tag.")
                if prv_n_locs > 0 and len(element_names) == 1:
                    # this harmony is the only event on the last onset, therefore the previous <location> tag can be deleted
                    if prv_names[-1] != 'location':
                        raise NotImplementedError(
f"Location tag is not the last element in MC {mc}, mc_onset {onsets[ix-1]}, staff {staff}, voice {voice}.")
                    prv_elements[-1]['tag'].decompose()
                    del(measure[prv_onset][-1])
                    if len(measure[prv_onset]) == 0:
                        del(measure[prv_onset])
                    self.logger.debug(f"""Removed <location> tag in MC {mc}, mc_onset {prv_onset}, staff {staff}, voice {voice}  
because it precedes the label to be deleted which is the voice's last onset, {mc_onset}.""")

            elif n_locs == 1:
                if not is_last and not is_first:
                    # This presumes that the previous onset has at least one <location> tag which needs to be adapted
#                     assert prv_n_locs > 0, f"""The label on MC {mc}, mc_onset {mc_onset}, staff {staff}, voice {voice} locs forward
# but the previous onset {prv_onset} has no <location> tag."""
#                     if prv_names[-1] != 'location':
#                         raise NotImplementedError(
#     f"Location tag is not the last element in MC {mc}, mc_onset {prv_onset}, staff {staff}, voice {voice}.")
                    if prv_n_locs > 0:
                        cur_loc_dur = frac(elements[element_names.index('location')]['duration'])
                        prv_loc_dur = frac(prv_elements[-1]['duration'])
                        prv_loc_tag = prv_elements[-1]['tag']
                        new_loc_dur = prv_loc_dur + cur_loc_dur
                        prv_loc_tag.fractions.string = str(new_loc_dur)
                        measure[prv_onset][-1]['duration'] = new_loc_dur
                    else:
                        self.logger.debug(f"""The label on MC {mc}, mc_onset {mc_onset}, staff {staff}, voice {voice} locs forward 
# but the previous onset {prv_onset} has no <location> tag:\n{prv_elements}""")
                # else: proceed with deletion

            elif n_locs == 2:
                # this onset has two <location> tags meaning that if the next onset has a <location> tag, too, a second
                # one needs to be added
                assert prv_n_locs == 0, f"""The label on MC {mc}, mc_onset {mc_onset}, staff {staff}, voice {voice} has two 
<location> tags but the previous onset {prv_onset} has one, too."""
                if not is_last:
                    nxt_onset = onsets[ix + 1]
                    nxt_elements = measure[nxt_onset]
                    nxt_names = [e['name'] for e in nxt_elements]
                    nxt_n_locs = nxt_names.count('location')
                    _, nxt_name = get_duration_event(nxt_elements)
                    if nxt_name is None:
                        # The next onset is neither a chord nor a rest and therefore it needs to have exactly one
                        # location tag and a second one needs to be added based on the first one being deleted
                        nxt_is_last = ix + 1 == len(onsets) - 1
                        if not nxt_is_last:
                            assert nxt_n_locs == 1, f"""The label on MC {mc}, mc_onset {mc_onset}, staff {staff}, voice {voice} has two 
<location> tags but the next onset {nxt_onset} has {nxt_n_locs if nxt_n_locs > 1 else 
"none although it's neither a chord nor a rest, nor the last onset,"}."""
                            if nxt_names[-1] != 'location':
                                raise NotImplementedError(
f"Location tag is not the last element in MC {mc}, mc_onset {nxt_onset}, staff {staff}, voice {voice}.")
                        if element_names[-1] != 'location':
                            raise NotImplementedError(
f"Location tag is not the last element in MC {mc}, mc_onset {mc_onset}, staff {staff}, voice {voice}.")
                        neg_loc_dur = frac(elements[element_names.index('location')]['duration'])
                        assert neg_loc_dur < 0, f"""Location tag in MC {mc}, mc_onset {nxt_onset}, staff {staff}, voice {voice}
should be negative but is {neg_loc_dur}."""
                        pos_loc_dur = frac(elements[-1]['duration'])
                        new_loc_value = neg_loc_dur + pos_loc_dur
                        new_tag = self.new_location(new_loc_value)
                        nxt_elements[0]['tag'].insert_before(new_tag)
                        remember = {
                            'name': 'location',
                            'duration': new_loc_value,
                            'tag': new_tag
                        }
                        measure[nxt_onset].insert(0, remember)
                        self.logger.debug(f"""Added a new negative <location> tag to the subsequent mc_onset {nxt_onset} in 
order to prepare the label deletion on MC {mc}, mc_onset {mc_onset}, staff {staff}, voice {voice}.""")
                # else: proceed with deletions because it has no effect on a subsequent onset
            else:
                raise NotImplementedError(
f"Too many location tags in MC {mc}, mc_onset {prv_onset}, staff {staff}, voice {voice}.")
        # else: proceed with deletions because the <Harmony> is attached to a durational event (Rest or Chord)

        ##### Here the actual removal takes place.
        deletions = []
        delete_location = False
        if name is None and 'location' in element_names:
            other_elements = sum(e not in ('Harmony', 'location') for e in element_names)
            delete_location = is_last or (mc_onset > 0 and other_elements == 0)
        labels = [e for e in elements if e['name'] == 'Harmony']
        if empty_only:
            empty = [e for e in labels if e['tag'].find('name') is None or e['tag'].find('name').string is None]
            if len(empty) == 0:
                self.logger.info(f"No empty label to delete at MC {mc}, mc_onset {mc_onset}, staff {staff}, voice {voice}.")
            elif len(empty) < len(labels):
                # if there are additional non-empty labels, delete nothing but the empty ones
                elements = empty


        for i, e in enumerate(elements):
            if e['name'] == 'Harmony' or (e['name']  == 'location' and delete_location):
                e['tag'].decompose()
                deletions.append(i)
                self.logger.debug(f"<{e['name']}>-tag deleted in MC {mc}, mc_onset {mc_onset}, staff {staff}, voice {voice}.")
        for i in reversed(deletions):
            del(measure[mc_onset][i])
        if len(measure[mc_onset]) == 0:
            del(measure[mc_onset])
        self.remove_empty_voices(mc, staff)
        return len(deletions) > 0


    def remove_empty_voices(self, mc, staff):
        voice_tags = self.measure_nodes[staff][mc].find_all('voice')
        dict_keys = sorted(self.tags[mc][staff])
        assert len(dict_keys) == len(voice_tags), f"""In MC {mc}, staff {staff}, there are {len(voice_tags)} <voice> tags
but the keys of _MSCX_bs4.tags[{mc}][{staff}] are {dict_keys}."""
        for key, tag in zip(reversed(dict_keys), reversed(voice_tags)):
            if len(self.tags[mc][staff][key]) == 0:
                tag.decompose()
                del(self.tags[mc][staff][key])
                self.logger.debug(f"Empty <voice> tag of voice {key} deleted in MC {mc}, staff {staff}.")
            else:
                # self.logger.debug(f"No superfluous <voice> tags in MC {mc}, staff {staff}.")
                break

    def make_writeable(self):
        if self.read_only:
            self.read_only = False
            with temporarily_suppress_warnings(self) as self:
                # This is an automatic re-parse which does not have to be logged again
                self.parse_measures()


    def add_label(self, label, mc, mc_onset, staff=1, voice=1, **kwargs):
        """ Adds a single label to the current XML in form of a new
        <Harmony> (and maybe also <location>) tag.

        Parameters
        ----------
        label
        mc
        mc_onset
        staff
        voice
        kwargs

        Returns
        -------

        """
        if pd.isnull(label) and len(kwargs) == 0:
            self.logger.error(f"Label cannot be '{label}'")
            return False
        assert mc_onset >= 0, f"Cannot attach label {label} to negative onset {mc_onset} at MC {mc}, staff {staff}, voice {voice}"
        self.make_writeable()
        if mc not in self.tags:
            self.logger.error(f"MC {mc} not found.")
            return False
        if staff not in self.measure_nodes:
            try:
                # maybe a negative integer?
                staff = list(self.measure_nodes.keys())[staff]
            except:
                self.logger.error(f"Staff {staff} not found.")
                return False
        if voice not in [1, 2, 3, 4]:
            self.logger.error(f"Voice needs to be 1, 2, 3, or 4, not {voice}.")
            return False

        mc_onset = frac(mc_onset)
        label_name = kwargs['decoded'] if 'decoded' in kwargs else label
        if voice not in self.tags[mc][staff]:
            # Adding label to an unused voice that has to be created
            existing_voices = self.measure_nodes[staff][mc].find_all('voice')
            n = len(existing_voices)
            if not voice <= n:
                last = existing_voices[-1]
                while voice > n:
                    last = self.new_tag('voice', after=last)
                    n += 1
                remember = self.insert_label(label=label, loc_before=None if mc_onset == 0 else mc_onset, within=last, **kwargs)
                self.tags[mc][staff][voice] = defaultdict(list)
                self.tags[mc][staff][voice][mc_onset] = remember
                self.logger.debug(f"Added {label_name} to empty {voice}{ordinal_suffix(voice)} voice in MC {mc} at mc_onset {mc_onset}.")
                return True

        measure = self.tags[mc][staff][voice]
        if mc_onset in measure:
            # There is an event (chord or rest) with the same onset to attach the label to
            elements = measure[mc_onset]
            names = [e['name'] for e in elements]
            _, name = get_duration_event(elements)
            # insert before the first tag that is not in the tags_before_label list
            tags_before_label = ['BarLine', 'Clef', 'Dynamic', 'endTuplet', 'FiguredBass', 'KeySig', 'location', 'StaffText', 'Tempo', 'TimeSig']
            try:
                ix, before = next((i, element['tag']) for i, element in enumerate(elements) if element['name'] not in
                              tags_before_label )
                remember = self.insert_label(label=label, before=before, **kwargs)
            except:
                self.logger.debug(f"""'{label}' is to be inserted at MC {mc}, onset {mc_onset}, staff {staff}, voice {voice},
where there is no Chord or Rest, just: {elements}.""")
                l = len(elements)
                if 'FiguredBass' in names:
                    ix, after = next((i, elements[i]['tag']) for i in range(l) if elements[i]['name'] == 'FiguredBass')
                else:
                    if l > 1 and names[-1] == 'location':
                        ix = l - 1
                    else:
                        ix = l
                    after = elements[ix-1]['tag']
                try:
                    remember = self.insert_label(label=label, after=after, **kwargs)
                except Exception as e:
                    self.logger.warning(f"Inserting label '{label}' at mc {mc}, onset {mc_onset} failed with '{e}'")
                    return False
            measure[mc_onset].insert(ix, remember[0])
            old_names = list(names)
            names.insert(ix, 'Harmony')
            if name is None:
                self.logger.debug(f"""MC {mc}, mc_onset {mc_onset}, staff {staff}, voice {voice} had only these tags (and no <Chord> or <Rest>):
{old_names}\nAfter insertion: {names}""")
            else:
                self.logger.debug(f"Added {label_name} to {name} in MC {mc}, mc_onset {mc_onset}, staff {staff}, voice {voice}.")
            if 'Harmony' in old_names:
                self.logger.debug(
                    f"There had already been a label.")
            return True


        # There is no event to attach the label to
        ordered = list(reversed(sorted(measure)))
        assert len(ordered) > 0, f"MC {mc} empty in staff {staff}, voice {voice}?"
        try:
            prv_pos, nxt_pos = next((prv, nxt)
                                    for prv, nxt
                                    in zip(ordered + [None], [None] + ordered)
                                    if prv < mc_onset)
        except:
            self.logger.error(f"No event occurs before onset {mc_onset} at MC {mc}, staff {staff}, voice {voice}. All elements: {ordered}")
            raise
        prv = measure[prv_pos]
        nxt = None if nxt_pos is None else measure[nxt_pos]
        prv_names = [e['name'] for e in prv]
        prv_ix, prv_name = get_duration_event(prv)
        if nxt is not None:
            nxt_names = [e['name'] for e in nxt]
            _, nxt_name = get_duration_event(nxt)
        prv_name = ', '.join(f"<{e}>" for e in prv_names if e != 'location')
        # distinguish six cases: prv can be [event, location], nxt can be [event, location, None]
        if prv_ix is not None:
            # prv is event (chord or rest)
            if nxt is None:
                loc_after = prv_pos + prv[prv_ix]['duration'] - mc_onset
                # i.e. the ending of the last event minus the onset
                remember = self.insert_label(label=label, loc_before= -loc_after, after=prv[prv_ix]['tag'], **kwargs)
                self.logger.debug(f"Added {label_name} at {loc_after} before the ending of MC {mc}'s last {prv_name}.")
            elif nxt_name is not None or nxt_names.count('location') == 0:
                # nxt is event (chord or rest) or something at onset 1 (after all sounding events, e.g. <Segment>)
                loc_after = nxt_pos - mc_onset
                remember = self.insert_label(label=label, loc_before=-loc_after, loc_after=loc_after,
                                             after=prv[prv_ix]['tag'], **kwargs)
                self.logger.debug(f"MC {mc}: Added {label_name} at {loc_after} before the {nxt_name} at mc_onset {nxt_pos}.")
            else:
                # nxt is not a sounding event and has location tag(s)
                nxt_name = ', '.join(f"<{e}>" for e in nxt_names if e != 'location')
                loc_ix = nxt_names.index('location')
                loc_dur = nxt[loc_ix]['duration']
                assert loc_dur <= 0, f"Positive location tag at MC {mc}, mc_onset {nxt_pos} when trying to insert {label_name} at mc_onset {mc_onset}: {nxt}"
#                 if nxt_pos + loc_dur == mc_onset:
#                     self.logger.info(f"nxt_pos: {nxt_pos}, loc_dur: {loc_dur}, mc_onset: {mc_onset}")
#                     # label to be positioned with the same location
#                     remember = self.insert_label(label=label, after=nxt[-1]['tag'], **kwargs)
#                     self.logger.debug(
#                         f"""MC {mc}: Joined {label_name} with the {nxt_name} occuring at {loc_dur} before the ending
# of the {prv_name} at mc_onset {prv_pos}.""")
#                 else:
                loc_before = loc_dur - nxt_pos + mc_onset
                remember = self.insert_label(label=label, loc_before=loc_before, before=nxt[loc_ix]['tag'], **kwargs)
                loc_after = nxt_pos - mc_onset
                nxt[loc_ix]['tag'].fractions.string = str(loc_after)
                nxt[loc_ix]['duration'] = loc_after
                self.logger.debug(f"""MC {mc}: Added {label_name} at {-loc_before} before the ending of the {prv_name} at mc_onset {prv_pos}
and {loc_after} before the subsequent\n{nxt}.""")

        else:
            # prv has location tag(s)
            loc_before = mc_onset - prv_pos
            if nxt is None:
                remember = self.insert_label(label=label, loc_before=loc_before, after=prv[-1]['tag'], **kwargs)
                self.logger.debug(f"MC {mc}: Added {label_name} at {loc_before} after the previous {prv_name} at mc_onset {prv_pos}.")
            else:
                try:
                    loc_ix = next(i for i, name in zip(range(len(prv_names) - 1, -1, -1), reversed(prv_names)) if name == 'location')
                except:
                    self.logger.error(f"Trying to add {label_name} to MC {mc}, staff {staff}, voice {voice}, onset {mc_onset}: The tags of mc_onset {prv_pos} should include a <location> tag but don't:\n{prv}")
                    raise
                prv[loc_ix]['tag'].fractions.string = str(loc_before)
                prv[loc_ix]['duration'] = loc_before
                loc_after = nxt_pos - mc_onset
                remember = self.insert_label(label=label, loc_after=loc_after, after=prv[loc_ix]['tag'], **kwargs)
                if nxt_name is None:
                    nxt_name = ', '.join(f"<{e}>" for e in nxt_names if e != 'location')
                self.logger.debug(f"""MC {mc}: Added {label_name} at {loc_before} after the previous {prv_name} at mc_onset {prv_pos}
and {loc_after} before the subsequent {nxt_name}.""")

        # if remember[0]['name'] == 'location':
        #     measure[prv_pos].append(remember[0])
        #     measure[mc_onset] = remember[1:]
        # else:
        measure[mc_onset] = remember
        return True






    def insert_label(self, label, loc_before=None, before=None, loc_after=None, after=None, within=None, **kwargs):
        tag = self.new_label(label, before=before, after=after, within=within, **kwargs)
        remember = [dict(
                        name = 'Harmony',
                        duration = frac(0),
                        tag = tag
                    )]
        if loc_before is not None:
            location = self.new_location(loc_before)
            tag.insert_before(location)
            remember.insert(0, dict(
                        name = 'location',
                        duration =loc_before,
                        tag = location
                    ))
        if loc_after is not None:
            location = self.new_location(loc_after)
            tag.insert_after(location)
            remember.append(dict(
                        name = 'location',
                        duration =loc_after,
                        tag =location
                    ))
        return remember


    def change_label_color(self, mc, mc_onset, staff, voice, label, color_name=None, color_html=None, color_r=None, color_g=None, color_b=None, color_a=None):
        """  Change the color of an existing label.

        Parameters
        ----------
        mc : :obj:`int`
            Measure count of the label
        mc_onset : :obj:`fractions.Fraction`
            Onset position to which the label is attached.
        staff : :obj:`int`
            Staff to which the label is attached.
        voice : :obj:`int`
            Notational layer to which the label is attached.
        label : :obj:`str`
            (Decoded) label.
        color_name, color_html : :obj:`str`, optional
            Two ways of specifying the color.
        color_r, color_g, color_b, color_a : :obj:`int` or :obj:`str`, optional
            To specify a RGB color instead, pass at least, the first three. ``color_a`` (alpha = opacity) defaults
            to 255.
        """
        if label == 'empty_harmony':
            self.logger.debug("Empty harmony was skipped because the color wouldn't change anything.")
            return True
        params = [color_name, color_html, color_r, color_g, color_b, color_a]
        rgba = color_params2rgba(*params)
        if rgba is None:
            given_params = [p for p in params if p is not None]
            self.logger.warning(f"Parameters could not be turned into a RGBA color: {given_params}")
            return False
        self.make_writeable()
        if mc not in self.tags:
            self.logger.error(f"MC {mc} not found.")
            return False
        if staff not in self.tags[mc]:
            self.logger.error(f"Staff {staff} not found.")
            return False
        if voice not in [1, 2, 3, 4]:
            self.logger.error(f"Voice needs to be 1, 2, 3, or 4, not {voice}.")
            return False
        if voice not in self.tags[mc][staff]:
            self.logger.error(f"Staff {staff}, MC {mc} has no voice {voice}.")
            return False
        measure = self.tags[mc][staff][voice]
        mc_onset = frac(mc_onset)
        if mc_onset not in measure:
            self.logger.error(f"Staff {staff}, MC {mc}, voice {voice} has no event on mc_onset {mc_onset}.")
            return False
        elements = measure[mc_onset]
        harmony_tags = [e['tag'] for e in elements if e['name'] == 'Harmony']
        n_labels = len(harmony_tags)
        if n_labels == 0:
            self.logger.error(f"Staff {staff}, MC {mc}, voice {voice}, mc_onset {mc_onset} has no labels.")
            return False
        labels = [decode_harmony_tag(t) for t in harmony_tags]
        try:
            ix = labels.index(label)
        except:
            self.logger.error(f"Staff {staff}, MC {mc}, voice {voice}, mc_onset {mc_onset} has no label '{label}'.")
            return False
        tag = harmony_tags[ix]
        attrs = rgba2attrs(rgba)
        if tag.color is None:
            tag_order = ['absolute_base', 'function', 'name', 'rootCase', 'absolute_root']
            after = next(tag.find(t) for t in tag_order if tag.find(t) is not None)
            self.new_tag('color', attributes=attrs, after=after)
        else:
            for k, v in attrs.items():
                tag.color[k] = v
        return True







    def new_label(self, label, harmony_layer=None, after=None, before=None, within=None, absolute_root=None, rootCase=None, absolute_base=None,
                  leftParen=None, rightParen=None, offset_x=None, offset_y=None, nashville=None, decoded=None,
                  color_name=None, color_html=None, color_r=None, color_g=None, color_b=None, color_a=None,
                  placement=None, minDistance=None, style=None, z=None):
        tag = self.new_tag('Harmony')
        if not pd.isnull(harmony_layer):
            try:
                harmony_layer = int(harmony_layer)
            except:
                if harmony_layer[0] in ('1', '2'):
                    harmony_layer = int(harmony_layer[0])
            # only include <harmonyType> tag for harmony_layer 1 and 2 (MuseScore's Nashville Numbers and Roman Numerals)
            if harmony_layer in (1, 2):
                _ = self.new_tag('harmonyType', value=harmony_layer, within=tag)
        if not pd.isnull(leftParen):
            _ = self.new_tag('leftParen', within=tag)
        if not pd.isnull(absolute_root):
            _ = self.new_tag('root', value=absolute_root, within=tag)
        if not pd.isnull(rootCase):
            _ = self.new_tag('rootCase', value=rootCase, within=tag)
        if not pd.isnull(label):
            if label == '/':
                label = ""
            _ = self.new_tag('name', value=label, within=tag)
        else:
            assert not pd.isnull(absolute_root), "Either label or root need to be specified."

        if not pd.isnull(z):
            _ = self.new_tag('z', value=z, within=tag)
        if not pd.isnull(style):
            _ = self.new_tag('style', value=style, within=tag)
        if not pd.isnull(placement):
            _ = self.new_tag('placement', value=placement, within=tag)
        if not pd.isnull(minDistance):
            _ = self.new_tag('minDistance', value=minDistance, within=tag)
        if not pd.isnull(nashville):
            _ = self.new_tag('function', value=nashville, within=tag)
        if not pd.isnull(absolute_base):
            _ = self.new_tag('base', value=absolute_base, within=tag)

        rgba = color_params2rgba(color_name, color_html, color_r, color_g, color_b, color_a)
        if rgba is not None:
            attrs = rgba2attrs(rgba)
            _ = self.new_tag('color', attributes=attrs, within=tag)

        if not pd.isnull(offset_x) or not pd.isnull(offset_y):
            if pd.isnull(offset_x):
                offset_x = '0'
            if pd.isnull(offset_y):
                offset_y = '0'
            _ = self.new_tag('offset', attributes={'x': offset_x, 'y': offset_y}, within=tag)
        if not pd.isnull(rightParen):
            _ = self.new_tag('rightParen', within=tag)
        if after is not None:
            after.insert_after(tag)
        elif before is not None:
            before.insert_before(tag)
        elif within is not None:
            within.append(tag)
        return tag


    def new_location(self, location):
        tag = self.new_tag('location')
        _ = self.new_tag('fractions', value=str(location), within=tag)
        return tag



    def new_tag(self, name, value=None, attributes={}, after=None, before=None, within=None):
        tag = self.soup.new_tag(name)
        if value is not None:
            tag.string = str(value)
        for k, v in attributes.items():
            tag.attrs[k] = v

        if after is not None:
            after.insert_after(tag)
        elif before is not None:
            before.insert_before(tag)
        elif within is not None:
            within.append(tag)

        return tag


    def color_notes(self,
                    from_mc: int,
                    from_mc_onset: frac,
                    to_mc: Optional[int] = None,
                    to_mc_onset: Optional[frac] = None,
                    midi: List[int] = [],
                    tpc: List[int] = [],
                    inverse: bool = False,
                    color_name: Optional[str] = None,
                    color_html: Optional[str] = None,
                    color_r: Optional[int] = None,
                    color_g: Optional[int] = None,
                    color_b: Optional[int] = None,
                    color_a: Optional[int] = None,
                    ) -> Tuple[List[frac], List[frac]]:
        """ Colors all notes occurring in a particular score segment in one particular color, or
        only those (not) pertaining to a collection of MIDI pitches or Tonal Pitch Classes (TPC).

        Args:
          from_mc: MC in which the score segment starts.
          from_mc_onset: mc_onset where the score segment starts.
          to_mc: MC in which the score segment ends. If not specified, the segment ends at the end of the score.
          to_mc_onset: If ``to_mc`` is defined, the mc_onset where the score segment ends.
          midi: Collection of MIDI numbers to use as a filter or an inverse filter (depending on ``inverse``).
          tpc: Collection of Tonal Pitch Classes (C=0, G=1, F=-1 etc.) to use as a filter or an inverse filter (depending on ``inverse``).
          inverse:
              By default, only notes where all specified filters (midi and/or tpc) apply are colored.
              Set to True to color only those notes where none of the specified filters match.
          color_name:
              Specify the color either as a name, or as HTML color, or as RGB(A). Name can be a CSS color or
              a MuseScore color (see :py:attr:`utils.MS3_COLORS`).
          color_html:
              Specify the color either as a name, or as HTML color, or as RGB(A). An HTML color
              needs to be string of length 6.
          color_r: If you specify the color as RGB(A), you also need to specify color_g and color_b.
          color_g: If you specify the color as RGB(A), you also need to specify color_r and color_b.
          color_b: If you specify the color as RGB(A), you also need to specify color_r and color_g.
          color_a: If you have specified an RGB color, the alpha value defaults to 255 unless specified otherwise.

        Returns:
          List of durations (in fractions) of all notes that have been colored.
          List of durations (in fractions) of all notes that have not been colored.
        """
        if len(self.tags) == 0:
            if self.read_only:
                self.logger.error("Score is read_only.")
            else:
                self.logger.error(f"Score does not include any parsed tags.")
            return

        rgba = color_params2rgba(color_name, color_html, color_r, color_g, color_b, color_a)
        if rgba is None:
            self.logger.error(f"Pass a valid color value.")
            return
        if color_name is None:
            color_name = rgb_tuple2format(rgba[:3], format='name')
        color_attrs = rgba2attrs(rgba)

        str_midi = [str(m) for m in midi]
        # MuseScore's TPCs are shifted such that C = 14:
        ms_tpc = [str(t + 14) for t in tpc]

        until_end = pd.isnull(to_mc)
        negation = ' not' if inverse else ''
        colored_durations, untouched_durations = [], []
        for mc, staves in self.tags.items():
            if mc < from_mc or (not until_end and mc > to_mc):
                continue
            for staff, voices in staves.items():
                for voice, onsets in voices.items():
                    for onset, tag_dicts in onsets.items():
                        if mc == from_mc and onset < from_mc_onset:
                            continue
                        if not until_end and mc == to_mc and onset >= to_mc_onset:
                            continue
                        for tag_dict in tag_dicts:
                            if tag_dict['name'] != 'Chord':
                                continue
                            duration = tag_dict['duration']
                            for note_tag in tag_dict['tag'].find_all('Note'):
                                reason = ""
                                if len(midi) > 0:
                                    midi_val = note_tag.pitch.string
                                    if inverse and midi_val in str_midi:
                                        untouched_durations.append(duration)
                                        continue
                                    if not inverse and midi_val not in str_midi:
                                        untouched_durations.append(duration)
                                        continue
                                    reason = f"MIDI pitch {midi_val} is{negation} in {midi}"
                                if len(ms_tpc) > 0:
                                    tpc_val = note_tag.tpc.string
                                    if inverse and tpc_val in ms_tpc:
                                        untouched_durations.append(duration)
                                        continue
                                    if not inverse and tpc_val not in ms_tpc:
                                        untouched_durations.append(duration)
                                        continue
                                    if reason != "":
                                        reason += " and "
                                    reason += f"TPC {int(tpc_val) - 14} is{negation} in {tpc}"
                                if reason == "":
                                    reason = " because no filters were specified."
                                else:
                                    reason = " because " + reason
                                first_inside = note_tag.find()
                                _ = self.new_tag('color', attributes=color_attrs, before=first_inside)
                                colored_durations.append(duration)
                                self.logger.debug(f"MC {mc}, onset {onset}, staff {staff}, voice {voice}: Changed note color to {color_name}{reason}.")
        return colored_durations, untouched_durations

    # def close_file_handlers(self):
    #     for h in self.logger.logger.handlers:
    #         if h.__class__ == logging.FileHandler:
    #             h.close()


    def __getstate__(self):
        """When pickling, make object read-only, i.e. delete the BeautifulSoup object and all references to tags."""
        super().__getstate__()
        self.soup = None
        self.tags = {}
        self.measure_nodes = {k: None for k in self.measure_nodes.keys()}
        self.read_only = True
        return self.__dict__


#######################################################################
####################### END OF CLASS DEFINITION #######################
#######################################################################
class ParsedParts(LoggedClass):
    def __init__(self, soup: bs4.BeautifulSoup, **logger_cfg):
        super().__init__('ParsedParts', logger_cfg)
<<<<<<< HEAD
        self.parts_data: Dict[str, bs4.Tag] = {f"part_{i}": part for i, part in enumerate(soup.find_all('Part'), 1)}
=======
        self.parts_data = {f"part_{i}": part for i, part in enumerate(soup.find_all('Part'), 1)}
>>>>>>> efaf06de

    @property
    def staff2part(self) -> dict[list, str]:
        """Returns the dict in the format {[2, 3]: 'part_1'} for staves 2 and 3 of part 1"""
        staff2part = {}
        for key_part, part in self.parts_data.items():
            staves = [f"staff_{staff['id']}" for staff in part.find_all('Staff')]
            staff2part.update(dict.fromkeys(staves, key_part))
        return staff2part

<<<<<<< HEAD
    def __repr__(self):
        return pformat(self.parts_data, sort_dicts=False)

=======
>>>>>>> efaf06de
INSTRUMENT_DEFAULTS = pd.read_csv(os.path.join(os.path.dirname(os.path.realpath(__file__)), "instrument_defaults.csv"), index_col=0).to_dict()

def get_enlarged_default_dict() -> Dict[str, dict]:
    """
    Allows users to set an instrument by trackName as well as by part_trackName
    """
    enlarged_dict = dict(INSTRUMENT_DEFAULTS)
    for cur_key, cur_value in INSTRUMENT_DEFAULTS.items():
        for additional_key in cur_value.values():
            if type(additional_key) == str:
                additional_key = additional_key.lower().strip('.')
            if additional_key in enlarged_dict:
                continue
            enlarged_dict[additional_key] = cur_value
    return enlarged_dict


class Instrumentation(LoggedClass):
    """Easy way to read and write the instrumentation of a score, that is
    'longName', 'shortName', 'trackName', 'instrumentId', 'part_trackName'."""


    key2default_instrumentation = get_enlarged_default_dict()

    def __init__(self, soup: bs4.BeautifulSoup, **logger_cfg):
        super().__init__('Instrumentation', logger_cfg)
        self.part_tracknames = [elem['part_trackName'] for elem in INSTRUMENT_DEFAULTS.values()]
        self.soup = soup
        self.instrumentation_fields = ['longName', 'shortName', 'trackName', 'instrumentId', 'part_trackName']
        self.parsed_parts = ParsedParts(soup)
        self.soup_references_data = self.soup_references()  # store references to XML tags
<<<<<<< HEAD
        self.INSTRUMENT_DEFAULTS = self.enlarge_instrument_defaults_keys()

    def enlarge_instrument_defaults_keys(self):
        data_dict = {}
        for cur_key, cur_value in self.INSTRUMENT_DEFAULTS.items():
            part_trackname = cur_value['part_trackName'].lower()
            if len(data_dict) > 0:
                if cur_key != part_trackname:
                    data_dict.update(dict.fromkeys([cur_key, part_trackname], cur_value))
                else:
                    data_dict.update(dict.fromkeys([cur_key], cur_value))
            else:
                data_dict = dict.fromkeys([cur_key], cur_value) if cur_key == part_trackname else dict.fromkeys(
                    [cur_key, part_trackname], cur_value)
        return data_dict
=======
>>>>>>> efaf06de



    def soup_references(self) -> dict[str, dict[str, bs4.Tag]]:
        """Returns the dict of self.fields_names info for every part  {[staff_2, staff_3]: 'part_1'} for staves 2 and 3 of part 1"""
        tag_dict = {}
        for key_part, part in self.parsed_parts.parts_data.items():
<<<<<<< HEAD
            instrument_tag = part.Instrument
            staves: Dict[str, bs4.Tag] = [f"staff_{(staff['id'])}" for staff in part.find_all('Staff')]
            cur_dict = {"instrumentId": instrument_tag["id"]}
=======
            instrument_info = part.Instrument
            staves = [f"staff_{(staff['id'])}" for staff in part.find_all('Staff')]
            cur_dict = {"instrumentId": instrument_info["id"]}
>>>>>>> efaf06de
            for name in self.instrumentation_fields:
                if name == "part_trackName":
                    tag = part.trackName
                else:
<<<<<<< HEAD
                    tag = instrument_tag.find(name)
                if name == "trackName" and (tag is None or tag.get_text() == ""): # this corresponds to the current behaviour of bs4_parser.get_part_info
                    instrument_tag.trackName.string = part.trackName.string
                    tag = instrument_tag.find(name)
=======
                    tag = instrument_info.find(name)
                if name == "trackName" and (tag is None or tag.get_text() == ""): # this corresponds to the current behaviour of bs4_parser.get_part_info
                    instrument_info.trackName.string = part.trackName.string
                    tag = instrument_info.find(name)
>>>>>>> efaf06de
                cur_dict[name] = tag
            tag_dict.update({key_staff: cur_dict for key_staff in staves})
        return tag_dict

    @property
    def fields(self):
        result = {}
        for key, instr_data in self.soup_references_data.items():
            result[key] = {}
            for key_instr_data, tag in instr_data.items():
                if type(tag) == bs4.element.Tag and tag is not None:
                    value = tag.get_text()
                else:
                    value = tag
                result[key][key_instr_data] = value
        return result

    def get_instrument_name(self, staff_name: Union[str, int]):
        if type(staff_name) == int:
            staff_name = f'staff_{staff_name}'
        fields_data = self.fields
        if staff_name not in self.parsed_parts.staff2part.keys() or staff_name not in fields_data:
            raise KeyError(f"No data for staff '{staff_name}'")
        else:
            return fields_data[staff_name]['trackName']

    def set_instrument(self, staff_id: Union[str, int], trackname):
        available_staves = list(self.parsed_parts.staff2part.keys())
        if not isinstance(staff_id, str):
            try:
                staff_id = int(staff_id)
            except Exception:
                raise ValueError(f"{staff_id!r} cannot be interpreted as staff ID which needs to be int or str, not {type(staff_id)}. "
                                 f"Use one of {available_staves}.")
            staff_id = f'staff_{staff_id}'
        if staff_id not in available_staves:
            raise KeyError(f"Don't recognize key '{staff_id}'. Use one of {available_staves}.")
        trackname_norm = trackname.lower().strip('.')
        if trackname_norm not in self.key2default_instrumentation:
            raise KeyError(f"Don't recognize trackName '{trackname}'. Select among the values: {list(self.key2default_instrumentation.keys())}")
        new_values = self.key2default_instrumentation[trackname_norm]
        for field_to_change in self.instrumentation_fields:
            value = new_values[field_to_change]
<<<<<<< HEAD
            changed_part = self.parsed_parts.staff2part[staff_id]
            self.logger.debug(f"field {field_to_change!r} to be updated from {self.soup_references_data[staff_id][field_to_change]} to {value!r}")
            if self.soup_references_data[staff_id][field_to_change] is not None:
                self.soup_references_data[staff_id][field_to_change].string = value
                self.logger.debug(f"Updated {field_to_change!r} to {value!r} in part {changed_part}")
            elif value is not None:
                new_tag = self.soup.new_tag(field_to_change)
                new_tag.string = value
                self.parsed_parts.parts_data[changed_part].Instrument.append(new_tag)
                self.logger.debug(f"Added new {new_tag} with value {value!r} to part {changed_part}")
                self.soup_references_data = self.soup_references() # update references

    def __repr__(self):
        return pformat(self.fields, sort_dicts=False)
=======
            if self.soup_references_data[staff_id][field_to_change] is not None:
                self.soup_references_data[staff_id][field_to_change].string = value
            else:
                self.soup_references_data[staff_id][field_to_change] = value

                new_tag = self.soup.new_tag(field_to_change)
                if value is not None:
                    new_tag.string = value
                else:
                    self.logger.debug(f"The value is None.")
                self.parsed_parts.parts_data[self.parsed_parts.staff2part[staff_id]].Instrument.append(new_tag)
>>>>>>> efaf06de



class Metatags:
    """Easy way to read and write any style information in a parsed MSCX score."""

    def __init__(self, soup):
        self.soup = soup

    @property
    def tags(self) -> Dict[str, bs4.Tag]:
        return {tag['name']: tag for tag in self.soup.find_all('metaTag')}

    @property
    def fields(self):
        return {name: '' if tag.string is None else str(tag.string) for name, tag in self.tags.items()}


    def remove(self, tag_name) -> bool:
        tag = self.get_tag(tag_name)
        if tag is None:
            return False
        tag.decompose()
        return True

    def __getitem__(self, attr) -> Optional[str]:
        """Retrieve value of metadata tag."""
        tags = self.tags
        if attr in tags:
            val = tags[attr].string
            return '' if val is None else str(val)
        return None

    def get_tag(self, attr) -> Optional[bs4.Tag]:
        tags = self.tags
        return tags.get(attr)

    def __setitem__(self, attr, val):
        tags = self.tags
        if attr in tags:
            tags[attr].string = str(val)
        else:
            new_tag = self.soup.new_tag('metaTag')
            new_tag.attrs['name'] = attr
            new_tag.string = str(val)
            for insert_here in tags.keys():
                if insert_here > attr:
                    break
            tags[insert_here].insert_before(new_tag)

    def __repr__(self):
        return '\n'.join(str(t) for t in self.tags.values())


class Style:
    """Easy way to read and write any style information in a parsed MSCX score."""

    def __init__(self, soup):
        self.soup = soup
        self.style = self.soup.find('Style')
        assert self.style is not None, "No <Style> tag found."

    def __getitem__(self, attr):
        tag = self.style.find(attr)
        if tag is None:
            return None
        val = tag.string
        return '' if val is None else str(val)

    def __setitem__(self, attr, val):
        if attr in self:
            tag = self.style.find(attr)
            tag.string = str(val)
        else:
            new_tag = self.soup.new_tag(attr)
            new_tag.string = str(val)
            self.style.append(new_tag)

    def __iter__(self):
        tags = self.style.find_all()
        return (t.name for t in tags)

    def __repr__(self):
        tags = self.style.find_all()
        return ', '.join(t.name for t in tags)


class Prelims(LoggedClass):
    """Easy way to read and write the preliminaries of a score, that is
    Title, Subtitle, Composer, Lyricist, and 'Instrument Name (Part)'."""

    styles = ('Title', 'Subtitle', 'Composer', 'Lyricist', 'Instrument Name (Part)')
    keys = ('title_text', 'subtitle_text', 'composer_text', 'lyricist_text', 'part_name_text') # == utils.MUSESCORE_HEADER_FIELDS
    key2style = dict(zip(keys, styles))
    style2key = dict(zip(styles, keys))

    def __init__(self, soup: bs4.BeautifulSoup, **logger_cfg):
        super().__init__('Prelims', logger_cfg)
        self.soup = soup
        part = soup.find('Part')
        first_staff = part.find_next_sibling('Staff')
        vbox_nodes = first_staff.find_all('VBox')
        if len(vbox_nodes) == 0:
            self.vbox = self.soup.new_tag('VBox')
            first_staff.insert(0, self.vbox)
            self.logger.debug('Inserted <VBox> at the beginning of the first staff.')
        else:
            self.vbox = vbox_nodes[0]
            if len(vbox_nodes) > 1:
                self.logger.warning(f"First staff starts off with more than one VBox. Picked the first one.")




    @property
    def text_tags(self) -> Dict[str, bs4.Tag]:
        """Returns a {key->tag} dict reflecting the <Text> tags currently present in the first <VBox>."""
        tag_dict = {}
        for text_tag in self.vbox.find_all('Text'):
            style = text_tag.find('style')
            if style is not None:
                identifier = str(style.string)
                if identifier in self.style2key:
                    key = self.style2key[identifier]
                    tag_dict[key] = text_tag
                else:
                    self.logger.info(f"Score contains a non-default text field '{identifier}' in the header that "
                                     f"can only be amended or removed manually.")
        return tag_dict

    @property
    def fields(self) -> Dict[str, str]:
        """Returns a {key->value} dict reflecting the currently set <text> values."""
        result = {}
        for key, tag in self.text_tags.items():
            value, _ = tag2text(tag)
            result[key] = value
        return result

    def __getitem__(self, key) -> Optional[str]:
        if key not in self.keys:
            raise KeyError(f"Don't recognize key '{key}'")
        fields = self.fields
        if key in fields:
            return fields[key]
        return

    def __setitem__(self, key, val: str):
        if key not in self.keys:
            raise KeyError(f"Don't recognize key '{key}'")
        existing_value = self[key]
        new_value = str(val)
        if existing_value is not None and existing_value == new_value:
            self.logger.debug(f"The {key} was already '{existing_value}' and doesn't need changing.")
            return
        clean_tag = self.soup.new_tag('Text')
        style_tag = self.soup.new_tag('style')
        style_tag.string = self.key2style[key]
        clean_tag.append(style_tag)
        text_tag = self.soup.new_tag('text')
        # turn the new value into child nodes of an HTML <p> tag (in case it contains HTML markup)
        new_value_as_html_body = bs4.BeautifulSoup(new_value, 'lxml').find('body')
        new_value_as_p_tag = new_value_as_html_body.find('p')
        if new_value_as_p_tag is None:
            # if the created HTML contains a <p> tag, the new value (with tags or without) has been wrapped
            iter_contents = new_value_as_html_body.contents
        else:
            iter_contents = new_value_as_p_tag.contents
        for tag_or_string in iter_contents:
            text_tag.append(copy(tag_or_string))
        clean_tag.append(text_tag)
        text_tags = self.text_tags
        if existing_value is None:
            following_key_index = self.keys.index(key) + 1
            try:
                following_present_key = next(k for k in self.keys[following_key_index:] if k in text_tags)
                following_tag = text_tags[following_present_key]
                following_tag.insert_before(clean_tag)
                self.logger.info(f"Inserted {key} before existing {self.keys[following_key_index]}.")
            except StopIteration:
                self.vbox.append(clean_tag)
                self.logger.info(f"Appended {key} as last tag of the VBox (after {text_tags.keys()}).")
        else:
            existing_tag = text_tags[key]
            existing_tag.replace_with(clean_tag)
            self.logger.info(f"Replaced {key} '{existing_value}' with '{new_value}'.")



def get_duration_event(elements):
    """ Receives a list of dicts representing the events for a given mc_onset and returns the index and name of
    the first event that has a duration, so either a Chord or a Rest."""
    names = [e['name'] for e in elements]
    if 'Chord' in names or 'Rest' in names:
        if 'Rest' in names:
            ix = names.index('Rest')
            name = '<Rest>'
        else:
            ix = next(i for i, d in enumerate(elements) if d['name'] == 'Chord' and d['duration'] > 0)
            name = '<Chord>'
        return ix, name
    return (None, None)



def get_part_info(part_tag):
    """Instrument names come in different forms in different places. This function extracts the information from a
        <Part> tag and returns it as a dictionary."""
    res = {}
    res['staves'] = [int(staff['id']) for staff in part_tag.find_all('Staff')]
    if part_tag.trackName is not None and part_tag.trackName.string is not None:
        res['trackName'] = part_tag.trackName.string.strip()
    else:
        res['trackName'] = ''
    if part_tag.Instrument is not None:
        instr = part_tag.Instrument
        if instr.longName is not None and instr.longName.string is not None:
            res['longName'] = instr.longName.string.strip()
        if instr.shortName is not None and instr.shortName.string is not None:
            res['shortName'] = instr.shortName.string.strip()
        if instr.trackName is not None and instr.trackName.string is not None:
            res['instrument'] = instr.trackName.string.strip()
        else:
            res['instrument'] = res['trackName']
    return res


@function_logger
def make_spanner_cols(df: pd.DataFrame,
                      spanner_types: Optional[Collection[str]] = None) -> pd.DataFrame:
    """ From a raw chord list as returned by ``get_chords(spanners=True)``
        create a DataFrame with Spanner IDs for all chords for all spanner
        types they are associated with.

    Parameters
    ----------
    spanner_types : :obj:`collection`
        If this parameter is passed, only the enlisted
        spanner types ['Slur', 'HairPin', 'Pedal', 'Ottava'] are included.

    """
    #### History of this algorithm:
    #### At first, spanner IDs were written to Chords of the same layer until a prev/location was found. At first this
    #### caused some spanners to continue until the end of the piece because endings were missing when selecting based
    #### on the subtype column (endings don't specify subtype). After fixing this, there were still mistakes, particularly for slurs, because:
    #### 1. endings can be missing, 2. endings can occur in a different voice than they should, 3. endings can be
    #### expressed with different values than the beginning (all three cases found in ms3/tests/test_local_files/MS3/stabat_03_coloured.mscx)
    #### Therefore, the new algorithm ends spanners simply after their given duration.

    cols = {
        'nxt_m': 'Spanner/next/location/measures',
        'nxt_f': 'Spanner/next/location/fractions',
        #'prv_m': 'Spanner/prev/location/measures',
        #'prv_f': 'Spanner/prev/location/fractions',
        'type':  'Spanner:type',
        }
    # nxt = beginning of spanner & indication of its duration
    # (prv = ending of spanner & negative duration supposed to match nxt)

    def get_spanner_ids(spanner_type: str,
                        subtype: Optional[str] = None) -> Dict[str, List[Union[str|Literal[pd.NA]]]]:
        """

        Args:
          spanner_type: Create one or several columns expressing all <Spanner type=``spanner_type``> tags.
          subtype:
              Defaults to None. If at least one spanner includes a <subtype> tag, the function will call itself
              for every subtype and create column names of the form spanner_type:subtype

        Returns:
          {column_name -> [IDs]} dictionary. IDs start at 0 and appear in every row that falls within the respective
          spanner's span. In the case of Slurs, however, this is true only for rows with events occurring in the
          same voice as the spanner.
        """
        nonlocal df
        if spanner_type == 'Slur':
            spanner_duration_cols = ['Chord/' + cols[c] for c in ['nxt_m', 'nxt_f']]  ##, 'prv_m', 'prv_f']]
            type_col = 'Chord/' + cols['type']
        else:
            spanner_duration_cols = [cols[c] for c in ['nxt_m', 'nxt_f']]  ##, 'prv_m', 'prv_f']]
            type_col = cols['type']

        subtype_col = f"Spanner/{spanner_type}/subtype"
        if subtype is None and subtype_col in df:
            # automatically generate one column per available subtype
            subtypes = set(df.loc[df[subtype_col].notna(), subtype_col])
            results = [get_spanner_ids(spanner_type, st) for st in subtypes]
            return dict(ChainMap(*results))

        # select rows corresponding to spanner_type
        boolean_selector = df[type_col] == spanner_type
        # then select only beginnings
        existing = [col for col in spanner_duration_cols if col in df.columns]
        boolean_selector &= df[existing].notna().any(axis=1)
        if subtype is not None:
            boolean_selector &= df[subtype_col] == subtype
        duration_df = pd.DataFrame(index=df.index, columns=spanner_duration_cols)
        duration_df.loc[boolean_selector, existing] = df.loc[boolean_selector, existing]
        with warnings.catch_warnings():
            # Setting values in-place is fine, ignore the warning in Pandas >= 1.5.0
            # This can be removed, if Pandas 1.5.0 does not need to be supported any longer.
            # See also: https://stackoverflow.com/q/74057367/859591
            warnings.filterwarnings(
                "ignore",
                category=FutureWarning,
                message=(
                    ".*will attempt to set the values inplace instead of always setting a new array. "
                    "To retain the old behavior, use either.*"
                ),
            )
            duration_df.iloc[:, 0] = duration_df.iloc[:, 0].fillna(0).astype(int).abs()  # nxt_m
            duration_df.iloc[:, 1] = duration_df.iloc[:, 1].fillna(0).map(frac)          # nxt_f
        custom_text_col = f"Spanner/{spanner_type}/beginText"
        add_custom_text_cols = custom_text_col in df and df[custom_text_col].notna().any()
        if add_custom_text_cols:
            custom_texts = df[custom_text_col]
            concat_this = [df[['mc', 'mc_onset', 'staff']], duration_df, custom_texts]
            custom_text2ids = {text: [] for text in custom_texts.dropna().unique()}
        else:
            concat_this = [df[['mc', 'mc_onset', 'staff']], duration_df]
        time_and_duration_df = pd.concat(concat_this, axis=1)

        current_id = -1
        column_name = spanner_type
        if subtype:
            column_name += ':' + subtype
        distinguish_voices = spanner_type in ['Slur', 'Trill']
        if distinguish_voices:
            # slurs need to be ended by the same voice, there can be several going on in parallel in different voices
            time_and_duration_df.insert(3, 'voice', df.voice)
            one_stack_per_layer = {(i, v): {} for i in df.staff.unique() for v in range(1, 5)}
        else:
            # For all other spanners, endings can be encoded in any of the 4 voices
            one_stack_per_layer = {i: {} for i in df.staff.unique()}
        # one_stack_per_layer contains for every possible layer a dictionary  {ID -> (end_mc, end_f)};
        # going through chords chronologically, output all "open" IDs for the current layer until they are closed, i.e.
        # removed from the stack

        def row2active_ids(row) -> Union[str|Literal[pd.NA]]:
            nonlocal one_stack_per_layer, current_id, distinguish_voices, custom_text2ids
            if distinguish_voices:
                if add_custom_text_cols:
                    mc, mc_onset, staff, voice, nxt_m, nxt_f, custom_text = row
                else:
                    mc, mc_onset, staff, voice, nxt_m, nxt_f = row
                layer = (staff, voice)
            else:
                if add_custom_text_cols:
                    mc, mc_onset, staff, nxt_m, nxt_f, custom_text = row
                else:
                    mc, mc_onset, staff, nxt_m, nxt_f = row
                layer = staff

            beginning = nxt_m > 0 or nxt_f != 0
            if beginning:
                current_id += 1
                one_stack_per_layer[layer][current_id] = (mc + nxt_m, mc_onset + nxt_f)
                if add_custom_text_cols and not pd.isnull(custom_text):
                    custom_text2ids[custom_text].append(str(current_id))
            for active_id, (end_mc, end_f) in tuple(one_stack_per_layer[layer].items()):
                if end_mc < mc or (end_mc == mc and end_f <= mc_onset):
                    del(one_stack_per_layer[layer][active_id])
            val = ', '.join(str(i) for i in one_stack_per_layer[layer].keys())
            return val if val != '' else pd.NA


        # create the ID column for the currently selected spanner (sub)type
        res = {column_name: [row2active_ids(row) for row in time_and_duration_df.values]}
        ### With the new algorithm, remaining 'open' spanners result from no further event occurring in the respective layer
        ### after the end of the last spanner.
        # open_ids = {layer: d for layer, d in one_stack_per_layer.items() if len(d) > 0}
        # if len(open_ids) > 0:
        #     logger.warning(f"At least one of the spanners of type {spanner_type}{'' if subtype is None else ', subtype: ' + subtype} "
        #                    f"has not been closed: {open_ids}")
        if not add_custom_text_cols:
            return res
        if not any(len(ids) > 0 for ids in custom_text2ids.values()):
            logger.warning(f"None of the {column_name} IDs have been attributed to one of the custom texts {list(custom_text2ids.keys())}.")
            return res
        split_ids = [[] if pd.isnull(value) else value.split(', ') for value in res[column_name]]
        for text, relevant_ids in custom_text2ids.items():
            custom_column_name = f"{column_name}_{text}"
            subselected_ids = [[ID for ID in relevant_ids if ID in ids] for ids in split_ids]
            custom_column = [pd.NA if len(ids) == 0 else ', '.join(ids) for ids in subselected_ids]
            res[custom_column_name] = custom_column
        return res

    type_col = cols['type']
    types = list(set(df.loc[df[type_col].notna(), type_col])) if type_col in df.columns else []
    if 'Chord/' + type_col in df.columns:
        types += ['Slur']
    if spanner_types is not None:
        types = [t for t in types if t in spanner_types]
    list_of_dicts = [get_spanner_ids(t) for t in types]
    merged_dict = dict(ChainMap(*list_of_dicts))
    renaming = {
        'HairPin:0': 'crescendo_hairpin',
        'HairPin:1': 'decrescendo_hairpin',
        'HairPin:2': 'crescendo_line',
        'HairPin:3': 'diminuendo_line',
        'Slur': 'slur',
        'Pedal': 'pedal'
    }
    return pd.DataFrame(merged_dict, index=df.index).rename(columns=renaming)




def make_tied_col(df, tie_col, next_col, prev_col):
    new_col = pd.Series(pd.NA, index=df.index, name='tied')
    if tie_col not in df.columns:
        return new_col
    has_tie = df[tie_col].fillna('').str.contains('Tie')
    if has_tie.sum() == 0:
        return new_col
    # merge all columns whose names start with `next_col` and `prev_col` respectively
    next_cols = [col for col in df.columns if col[:len(next_col)] == next_col]
    nxt = df[next_cols].notna().any(axis=1)
    prev_cols = [col for col in df.columns if col[:len(prev_col)] == prev_col]
    prv = df[prev_cols].notna().any(axis=1)
    new_col = new_col.where(~has_tie, 0).astype('Int64')
    tie_starts = has_tie & nxt
    tie_ends = has_tie & prv
    new_col.loc[tie_ends] -= 1
    new_col.loc[tie_starts] += 1
    return new_col


def safe_update(old, new):
    """ Update dict without replacing values.
    """
    existing = [k for k in new.keys() if k in old]
    if len(existing) > 0:
        new = dict(new)
        for ex in existing:
            old[ex] = f"{old[ex]} & {new[ex]}"
            del (new[ex])
    old.update(new)


def recurse_node(node, prepend=None, exclude_children=None):
    """ The heart of the XML -> DataFrame conversion. Changes may have ample repercussions!

    Returns
    -------
    :obj:`dict`
        Keys are combinations of tag (& attribute) names, values are value strings.
    """
    def tag_or_string(c, ignore_empty=False):
        nonlocal info, name
        if isinstance(c, bs4.element.Tag):
            if c.name not in exclude_children:
                safe_update(info, {child_prepend + k: v for k, v in recurse_node(c, prepend=c.name).items()})
        elif c not in ['\n', None]:
            info[name] = str(c)
        elif not ignore_empty:
            if c == '\n':
                info[name] = '∅'
            elif c is None:
                info[name] = '/'


    info = {}
    if exclude_children is None:
        exclude_children = []
    name = node.name if prepend is None else prepend
    attr_prepend = name + ':'
    child_prepend = '' if prepend is None else prepend + '/'
    for attr, value in node.attrs.items():
        info[attr_prepend + attr] = value
    children = tuple(node.children)
    if len(children) > 1:
        for c in children:
            tag_or_string(c, ignore_empty=True)
    elif len(children) == 1:
        tag_or_string(children[0], ignore_empty=False)
    else:
        info[name] = '/'
    return info



def bs4_chord_duration(node: bs4.Tag,
                       duration_multiplier: Union[float, int] = 1) -> Tuple[frac, frac]:
    duration_type_tag = node.find('durationType')
    if duration_type_tag is None:
        return frac(0), frac(0)
    durationtype = duration_type_tag.string
    if durationtype == 'measure' and node.find('duration'):
        nominal_duration = frac(node.find('duration').string)
    else:
        nominal_duration = _MSCX_bs4.durations[durationtype]
    dots = node.find('dots')
    dotmultiplier = sum([frac(1 / 2) ** i for i in range(int(dots.string) + 1)]) if dots else 1
    return nominal_duration * duration_multiplier * dotmultiplier, dotmultiplier


def bs4_rest_duration(node, duration_multiplier=1):
    return bs4_chord_duration(node, duration_multiplier)


def decode_harmony_tag(tag):
    """ Decode a <Harmony> tag into a string."""
    label = ''
    if tag.function is not None:
        label = str(tag.function.string)
    if tag.leftParen is not None:
        label = '('
    if tag.root is not None:
        root = fifths2name(tag.root.string, ms=True)
        if str(tag.rootCase) == '1':
            root = root.lower()
        label += root
    name = tag.find('name')
    if name is not None:
        label += str(name.string)
    if tag.base is not None:
        label += '/' + str(tag.base.string)
    if tag.rightParen is not None:
        label += ')'
    return label


############ Functions for writing BeautifulSoup to MSCX file

def escape_string(s):
    return str(s).replace('&', '&amp;')\
                 .replace('"', '&quot;')\
                 .replace('<', '&lt;')\
                 .replace('>', '&gt;')

def opening_tag(node, closed=False):
    result = f"<{node.name}"
    attributes = node.attrs
    if len(attributes) > 0:
        result += ' ' + ' '.join(f'{attr}="{escape_string(value)}"' for attr, value in attributes.items())
    closing = '/' if closed else ''
    return f"{result}{closing}>"


def closing_tag(node_name):
    return f"</{node_name}>"


def make_oneliner(node):
    """ Pass a tag of which the layout does not spread over several lines. """
    result = opening_tag(node)
    for c in node.children:
        if isinstance(c, bs4.element.Tag):
            result += make_oneliner(c)
        else:
            result += escape_string(c)
    result += closing_tag(node.name)
    return result


def format_node(node, indent):
    """ Recursively format Beautifulsoup tag as in an MSCX file."""
    nxt_indent = indent + 2
    space = indent * ' '
    node_name = node.name
    # The following tags are exceptionally not abbreviated when empty,
    # so for instance you get <metaTag></metaTag> and not <metaTag/>
    if node_name in ['continueAt', 'continueText', 'endText', 'LayerTag', 'metaTag', 'name', 'programRevision', 'text', 'trackName']:
        return f"{space}{make_oneliner(node)}\n"
    children = node.find_all(recursive=False)
    if len(children) > 0:
        result = f"{space}{opening_tag(node)}\n"
        result += ''.join(format_node(child, nxt_indent) for child in children)
        result += f"{nxt_indent * ' '}{closing_tag(node_name)}\n"
        return result
    if node.string == '\n':
        return f"{space}{opening_tag(node)}\n{nxt_indent * ' '}{closing_tag(node_name)}\n"
    if node.string is None:
        return f"{space}{opening_tag(node, closed=True)}\n"
    return f"{space}{make_oneliner(node)}\n"


def bs4_to_mscx(soup):
    """ Turn the BeautifulSoup into a string representing an MSCX file"""
    assert soup is not None, "BeautifulSoup XML structure is None"
    initial_tag = """<?xml version="1.0" encoding="UTF-8"?>\n"""
    first_tag = soup.find()
    return initial_tag + format_node(first_tag, indent=0)


def text_tag2str(tag: bs4.Tag) -> str:
    """Transforms a <text> tag into a string that potentially includes written-out HTML tags."""
    components = []
    for c in tag.contents:
        if isinstance(c, NavigableString):
            components.append(c)
        elif c.name == 'sym':
            sym = c.string
            if sym in NOTE_SYMBOL_MAP:
                components.append(NOTE_SYMBOL_MAP[sym])
        else:
            # <i></i> or other text markup within the string
            components.append(str(c))
    txt = ''.join(components)
    return txt


def tag2text(tag: bs4.Tag) -> Tuple[str, str]:
    """Takes the <Text> from a MuseScore file's header and returns its style and string."""
    sty_tag = tag.find('style')
    txt_tag = tag.find('text')
    style = sty_tag.string if sty_tag is not None else ''
    if txt_tag is None:
        txt = ''
    else:
        txt = text_tag2str(txt_tag)
    return txt, style


DEFAULT_THOROUGHBASS_SYMBOLS = {
    '0': '',
    '1': 'bb',
    '2': 'b',
    '3': 'h',
    '4': '#',
    '5': '##',
    '6': '+',
    '7': '\\',
    '8': '/',
    '9': '',
    '10': '(',
    '11': ')',
    '12': '[',
    '13': ']',
    '14': '0',
    '15': '0+',
}

DEFAULT_THOROUGHBASS_BRACKETS = {
    '0': '',
    '1': '(',
    '2': ')',
    '3': '[',
    '4': ']',
    '5': '0',
    '6': '0+',
    '7': '0+',
    '8': '?',
    '9': '1',
    '10': '1+',
    '11': '1+',
}

@overload
def find_tag_get_string(parent_tag: bs4.Tag, tag_to_find: str, fallback: Literal[None]) -> Tuple[Optional[bs4.Tag], Optional[str]]:
    ...
@overload
def find_tag_get_string(parent_tag: bs4.Tag, tag_to_find: str, fallback: Hashable) -> Tuple[Optional[bs4.Tag], Optional[Hashable]]:
    ...
def find_tag_get_string(parent_tag: bs4.Tag,
                        tag_to_find: str,
                        fallback: Optional[Hashable] = None) -> Tuple[Optional[bs4.Tag], Optional[Union[str, Hashable]]]:
    found = parent_tag.find(tag_to_find)
    if found is None:
        return None, fallback
    return found, str(found.string)


def get_thoroughbass_symbols(item_tag: bs4.Tag) -> Tuple[str, str]:
    """Returns the prefix and suffix of a <FiguredBassItem> tag if present, empty strings otherwise."""
    symbol_map = DEFAULT_THOROUGHBASS_SYMBOLS  # possibly allow for other mappings if need comes up
    prefix_tag, prefix = find_tag_get_string(item_tag, 'prefix', fallback='')
    if prefix != '':
        prefix = symbol_map[prefix]
    suffix_tag, suffix = find_tag_get_string(item_tag, 'suffix', fallback='')
    if suffix != '':
        suffix = symbol_map[suffix]
    return prefix, suffix


def thoroughbass_item(item_tag: bs4.Tag) -> str:
    """Turns a <FiguredBassItem> tag into a string by concatenating brackets, prefix, digit and suffix."""
    digit_tag, digit = find_tag_get_string(item_tag, 'digit', fallback='')
    prefix, suffix = get_thoroughbass_symbols(item_tag)
    bracket_symbol_map = DEFAULT_THOROUGHBASS_BRACKETS  # possibly allow for other mappings if need comes up
    brackets_tag = item_tag.find('brackets')
    if brackets_tag:
        result = ''
        bracket_attributes = ('b0', 'b1', 'b2', 'b3', 'b4')  # {'before_prefix', 'before_digit', 'after_digit', 'after_suffix', 'after_b3')
        components = (prefix, digit, suffix)
        for bracket_attribute, component in zip_longest(bracket_attributes, components, fillvalue=''):
            bracket_code = brackets_tag[bracket_attribute]
            result += bracket_symbol_map[bracket_code] + component
    else:
        result = prefix + digit + suffix
    cont_tag, cont_value = find_tag_get_string(item_tag, 'continuationLine', 0)
    continuation_line = min(int(cont_value), 2) * '_'  # more than two underscores result in the same behaviour as 2
    return result + continuation_line


def process_thoroughbass(thoroughbass_tag: bs4.Tag) -> Tuple[List[str], Optional[frac]]:
    """Turns a <FiguredBass> tag into a list of components strings, one per level, and duration."""
    ticks_tag = thoroughbass_tag.find('ticks')
    if ticks_tag is None:
        duration = None
    else:
        duration = frac(ticks_tag.string)
    components = []
    for item_tag in thoroughbass_tag.find_all('FiguredBassItem'):
        components.append(thoroughbass_item(item_tag))
    if len(components) == 0:
        text_tag, text = find_tag_get_string(thoroughbass_tag, 'text')
        if text is not None:
            components = text.split('\n')
            # for level in text.split('\n'):
            #     begin, end = re.search('(_*)$', level).span()
            #     continuation_line_length = end - begin
            #     cont = 2 if continuation_line_length > 2 else continuation_line_length
            #     components.append((level, cont))
    return components, duration<|MERGE_RESOLUTION|>--- conflicted
+++ resolved
@@ -72,7 +72,6 @@
 """
 
 import re, sys, warnings
-from pprint import pformat
 from copy import copy
 from fractions import Fraction as frac
 from collections import defaultdict, ChainMap # for merging dictionaries
@@ -355,10 +354,7 @@
                             for text_tag in event_node.find_all('text'):
                                 parent_name = text_tag.parent.name
                                 text = text_tag2str(text_tag)
-                                if parent_name == 'Fingering':
-                                    # fingerings occur within <Note> tags, if they are to be extracted, they should go into the notes table
-                                    continue
-                                elif parent_name == 'Lyrics':
+                                if parent_name == 'Lyrics':
                                     lyrics_tag = text_tag.parent
                                     no_tag = lyrics_tag.find('no')
                                     if no_tag is None:
@@ -382,7 +378,7 @@
                                 else:
                                     column_name = parent_name + '_text'
                                 if column_name in event:
-                                    self.logger.warning(f"MC {mc}@{current_position}, staff {staff_id}, {event_name!r} already contained a '{column_name}': {event[column_name]}")
+                                    self.logger.warning(f"Event already contained a '{column_name}': {event[column_name]}")
                                 else:
                                     event[column_name] = text
                             event_list.append(event)
@@ -579,10 +575,6 @@
             self._fl = self.add_standard_cols(form_labels)[cols].sort_values(['mc', 'mc_onset'])
             return self._fl
         return
-
-    def get_instrumentation(self) -> Dict[str, str]:
-        """Returns a {staff_<i>_instrument -> instrument_name} dict."""
-        return {staff: instrument['trackName'] for staff, instrument in self.instrumentation.fields.items()}
 
     @property
     @lru_cache
@@ -2015,11 +2007,7 @@
 class ParsedParts(LoggedClass):
     def __init__(self, soup: bs4.BeautifulSoup, **logger_cfg):
         super().__init__('ParsedParts', logger_cfg)
-<<<<<<< HEAD
-        self.parts_data: Dict[str, bs4.Tag] = {f"part_{i}": part for i, part in enumerate(soup.find_all('Part'), 1)}
-=======
         self.parts_data = {f"part_{i}": part for i, part in enumerate(soup.find_all('Part'), 1)}
->>>>>>> efaf06de
 
     @property
     def staff2part(self) -> dict[list, str]:
@@ -2030,12 +2018,6 @@
             staff2part.update(dict.fromkeys(staves, key_part))
         return staff2part
 
-<<<<<<< HEAD
-    def __repr__(self):
-        return pformat(self.parts_data, sort_dicts=False)
-
-=======
->>>>>>> efaf06de
 INSTRUMENT_DEFAULTS = pd.read_csv(os.path.join(os.path.dirname(os.path.realpath(__file__)), "instrument_defaults.csv"), index_col=0).to_dict()
 
 def get_enlarged_default_dict() -> Dict[str, dict]:
@@ -2067,24 +2049,6 @@
         self.instrumentation_fields = ['longName', 'shortName', 'trackName', 'instrumentId', 'part_trackName']
         self.parsed_parts = ParsedParts(soup)
         self.soup_references_data = self.soup_references()  # store references to XML tags
-<<<<<<< HEAD
-        self.INSTRUMENT_DEFAULTS = self.enlarge_instrument_defaults_keys()
-
-    def enlarge_instrument_defaults_keys(self):
-        data_dict = {}
-        for cur_key, cur_value in self.INSTRUMENT_DEFAULTS.items():
-            part_trackname = cur_value['part_trackName'].lower()
-            if len(data_dict) > 0:
-                if cur_key != part_trackname:
-                    data_dict.update(dict.fromkeys([cur_key, part_trackname], cur_value))
-                else:
-                    data_dict.update(dict.fromkeys([cur_key], cur_value))
-            else:
-                data_dict = dict.fromkeys([cur_key], cur_value) if cur_key == part_trackname else dict.fromkeys(
-                    [cur_key, part_trackname], cur_value)
-        return data_dict
-=======
->>>>>>> efaf06de
 
 
 
@@ -2092,30 +2056,17 @@
         """Returns the dict of self.fields_names info for every part  {[staff_2, staff_3]: 'part_1'} for staves 2 and 3 of part 1"""
         tag_dict = {}
         for key_part, part in self.parsed_parts.parts_data.items():
-<<<<<<< HEAD
-            instrument_tag = part.Instrument
-            staves: Dict[str, bs4.Tag] = [f"staff_{(staff['id'])}" for staff in part.find_all('Staff')]
-            cur_dict = {"instrumentId": instrument_tag["id"]}
-=======
             instrument_info = part.Instrument
             staves = [f"staff_{(staff['id'])}" for staff in part.find_all('Staff')]
             cur_dict = {"instrumentId": instrument_info["id"]}
->>>>>>> efaf06de
             for name in self.instrumentation_fields:
                 if name == "part_trackName":
                     tag = part.trackName
                 else:
-<<<<<<< HEAD
-                    tag = instrument_tag.find(name)
-                if name == "trackName" and (tag is None or tag.get_text() == ""): # this corresponds to the current behaviour of bs4_parser.get_part_info
-                    instrument_tag.trackName.string = part.trackName.string
-                    tag = instrument_tag.find(name)
-=======
                     tag = instrument_info.find(name)
                 if name == "trackName" and (tag is None or tag.get_text() == ""): # this corresponds to the current behaviour of bs4_parser.get_part_info
                     instrument_info.trackName.string = part.trackName.string
                     tag = instrument_info.find(name)
->>>>>>> efaf06de
                 cur_dict[name] = tag
             tag_dict.update({key_staff: cur_dict for key_staff in staves})
         return tag_dict
@@ -2159,22 +2110,6 @@
         new_values = self.key2default_instrumentation[trackname_norm]
         for field_to_change in self.instrumentation_fields:
             value = new_values[field_to_change]
-<<<<<<< HEAD
-            changed_part = self.parsed_parts.staff2part[staff_id]
-            self.logger.debug(f"field {field_to_change!r} to be updated from {self.soup_references_data[staff_id][field_to_change]} to {value!r}")
-            if self.soup_references_data[staff_id][field_to_change] is not None:
-                self.soup_references_data[staff_id][field_to_change].string = value
-                self.logger.debug(f"Updated {field_to_change!r} to {value!r} in part {changed_part}")
-            elif value is not None:
-                new_tag = self.soup.new_tag(field_to_change)
-                new_tag.string = value
-                self.parsed_parts.parts_data[changed_part].Instrument.append(new_tag)
-                self.logger.debug(f"Added new {new_tag} with value {value!r} to part {changed_part}")
-                self.soup_references_data = self.soup_references() # update references
-
-    def __repr__(self):
-        return pformat(self.fields, sort_dicts=False)
-=======
             if self.soup_references_data[staff_id][field_to_change] is not None:
                 self.soup_references_data[staff_id][field_to_change].string = value
             else:
@@ -2186,7 +2121,6 @@
                 else:
                     self.logger.debug(f"The value is None.")
                 self.parsed_parts.parts_data[self.parsed_parts.staff2part[staff_id]].Instrument.append(new_tag)
->>>>>>> efaf06de
 
 
 
@@ -2433,7 +2367,7 @@
     #### caused some spanners to continue until the end of the piece because endings were missing when selecting based
     #### on the subtype column (endings don't specify subtype). After fixing this, there were still mistakes, particularly for slurs, because:
     #### 1. endings can be missing, 2. endings can occur in a different voice than they should, 3. endings can be
-    #### expressed with different values than the beginning (all three cases found in ms3/tests/test_local_files/MS3/stabat_03_coloured.mscx)
+    #### expressed with different values than the beginning (all three cases found in ms3/old_tests/MS3/stabat_03_coloured.mscx)
     #### Therefore, the new algorithm ends spanners simply after their given duration.
 
     cols = {
