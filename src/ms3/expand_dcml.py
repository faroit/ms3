""" This is the same code as in the corpora repo as copied on September 24, 2020
and then adapted.
"""
import sys, re

import pandas as pd
import numpy as np

from .utils import DCML_REGEX, fifths2iv, fifths2name, fifths2pc, fifths2rn, fifths2sd, map2elements, name2tpc, split_alternatives, transform, sort_tpcs
from .logger import function_logger


################################################################################
# Constants
################################################################################



class SliceMaker(object):
    """ This class serves for storing slice notation such as ``:3`` as a variable or
    passing it as function argument.

    Examples
    --------

    .. code-block:: python

        SM = SliceMaker()
        some_function( slice_this, SM[3:8] )

        select_all = SM[:]
        df.loc[select_all]
    """
    def __getitem__(self, item):
        return item
SM = SliceMaker()


@function_logger
def expand_labels(df, column='label', regex=None, cols={}, dropna=False, propagate=True,
                  relative_to_global=False, chord_tones=True, absolute=False, all_in_c=False):
    """
    Split harmony labels complying with the DCML syntax into columns holding their various features
    and allows for additional computations and transformations.

    Uses: :py:func:`compute_chord_tones`, :py:func:`features2type`, :py:func:`labels2global_tonic`, :py:func:`propagate_keys`,
    :py:func:`propagate_pedal`, :py:func:`replace_special`, :py:func:`rn2tpc`, :py:func:`split_alternatives`, :py:func:`split_labels`,
    :py:func:`transform`, :py:func:`transpose`


    Parameters
    ----------
    df : :obj:`pandas.DataFrame`
        Dataframe where one column contains DCML chord labels.
    column : :obj:`str`
        Name of the column that holds the harmony labels.
    regex : :obj:`re.Pattern`
        Compiled regular expression used to split the labels. It needs to have named groups.
        The group names are used as column names unless replaced by ``cols``.
    cols : :obj:`dict`, optional
        Dictionary to map the regex's group names to deviating column names of your choice.
    dropna : :obj:`bool`, optional
        Pass True if you want to drop rows where ``column`` is NaN/<NA>
    propagate: :obj:`bool`, optional
        By default, information about global and local keys and about pedal points is spread throughout
        the DataFrame. Pass False if you only want to split the labels into their features. This ignores
        all following parameters because their expansions depend on information about keys.
    relative_to_global : :obj:`bool`, optional
        Pass True if you want all labels expressed with respect to the global key.
        This levels and eliminates the features `localkey` and `relativeroot`.
    chord_tones : :obj:`bool`, optional
        Pass True if you want to add four columns that contain information about each label's
        chord, added, root, and bass tones. The pitches are expressed as intervals
        relative to the respective chord's local key or, if ``relative_to_global=True``,
        to the globalkey. The intervals are represented as integers that represent
        stacks of fifths over the tonic, such that 0 = tonic, 1 = dominant, -1 = subdominant,
        2 = supertonic etc.
    absolute : :obj:`bool`, optional
        Pass True if you want to transpose the relative `chord_tones` to the global
        key, which makes them absolute so they can be expressed as actual note names.
        This implies prior conversion of the chord_tones (but not of the labels) to
        the global tonic.
    all_in_c : :obj:`bool`, optional
        Pass True to transpose `chord_tones` to C major/minor. This performs the same
        transposition of chord tones as `relative_to_global` but without transposing
        the labels, too. This option clashes with `absolute=True`.

    Returns
    -------
    :obj:`pandas.DataFrame`
        Original DataFrame plus additional columns with split features.
    """
    assert sum((absolute, all_in_c)) < 2, "Chord tones can be either 'absolute' or 'all_in_c', not both."
    assert len(df.index.names) == 1, f"""df has a MultiIndex of {len(df.index.names)} levels, implying that it has information 
from several pieces. Apply expand_labels() to one piece at a time."""
    df = df.copy()
    if regex is None:
        regex = DCML_REGEX

    ### If the index is not unique, it has to be temporarily replaced
    tmp_index = not df.index.is_unique
    if tmp_index:
        ix = df.index
        df.reset_index(drop=True, inplace=True)


    for col in ['numeral', 'form', 'figbass', 'localkey', 'globalkey', 'phraseend']:
        if not col in cols:
            cols[col] = col
    global_minor = f"{cols['globalkey']}_is_minor"

    ### Check for too many immediate repetitions
    not_nan = df[column].dropna()
    immediate_repetitions = not_nan == not_nan.shift()
    k = immediate_repetitions.sum()
    if k > 0:
        if k / len(not_nan.index) > 0.1:
            logger.warning(
                "DataFrame has many direct repetitions of labels. This function is written for lists of labels only which should have no immediate repetitions.")
        else:
            logger.debug(f"Immediate repetition of labels:\n{not_nan[immediate_repetitions]}")




    ### Do the actual expansion
    df = split_alternatives(df, column=column, logger=logger)
    df = split_labels(df, column=column, regex=regex, cols=cols, dropna=dropna, logger=logger)
    df['chord_type'] = transform(df, features2type, [cols[col] for col in ['numeral', 'form', 'figbass']], logger=logger)
    df = replace_special(df, regex=regex, merge=True, cols=cols, logger=logger)

    ### Check phrase annotations
    p_col = df[cols['phraseend']]
    opening = p_col.fillna('').str.count('{')
    closing = p_col.fillna('').str.count('}')
    if opening.sum() != closing.sum():
        o = df.loc[(opening > 0), ['mc', cols['phraseend']]]
        c = df.loc[(closing > 0), ['mc', cols['phraseend']]]
        compare = pd.concat([o.reset_index(drop=True), c.reset_index(drop=True)], axis=1).astype({'mc': 'Int64'})
        logger.warning(f"Phrse beginning and endings don't match:\n{compare}")

    if propagate or chord_tones:
        if not propagate:
            logger.info("Chord tones cannot be calculated without propagating keys.")
        key_cols = {col: cols[col] for col in ['localkey', 'globalkey']}
        try:
            df = propagate_keys(df, add_bool=True, **key_cols, logger=logger)
        except:
            logger.error(f"propagate_keys() failed with\n{sys.exc_info()[1]}")

        if propagate:
            try:
                df = propagate_pedal(df, cols=cols, logger=logger)
            except:
                logger.error(f"propagate_pedal() failed with\n{sys.exc_info()[1]}")

        if chord_tones:
            ct = compute_chord_tones(df, expand=True, cols=cols, logger=logger)
            if relative_to_global or absolute or all_in_c:
                transpose_by = transform(df, rn2tpc, [cols['localkey'], global_minor])
                if absolute:
                    transpose_by += transform(df, name2tpc, [cols['globalkey']])
                ct = pd.DataFrame([transpose(tpcs, fifths) for tpcs, fifths in
                                   zip(ct.itertuples(index=False, name=None), transpose_by.values)], index=ct.index,
                                  columns=ct.columns)
            df = pd.concat([df, ct], axis=1)

    if relative_to_global:
        labels2global_tonic(df, inplace=True, cols=cols, logger=logger)

    if tmp_index:
        df.index = ix

    return df



def transpose(e, n):
    """ Add `n` to all elements `e` recursively.
    """
    return map2elements(e, lambda x: x + n)


<<<<<<< HEAD
@function_logger
def split_alternatives(df, column='label', inplace=False):
    """
    Splits labels that come with an alternative separated by '-' and adds
    a new column. Only one alternative is taken into account. `df` is
    mutated inplace.

    Parameters
    ----------
    df : :obj:`pandas.DataFrame`
        Dataframe where one column contains DCML chord labels.
    column : :obj:`str`, optional
        Name of the column that holds the harmony labels.
    inplace : :obj:`bool`, optional
        Pass True if you want to mutate ``df``.

    Example
    -------
    >>> import pandas as pd
    >>> labels = pd.read_csv('labels.csv')
    >>> split_alternatives(labels, inplace=True)
    """
    if not inplace:
        df = df.copy()
    regex = r"-(?!(#+|b+)?\d)"  # <v2.2.0 labels work without lookahead: regex='-'
    alternatives = df[column].str.split(regex, expand=True)
    if len(alternatives.columns) > 1:
        logger.debug("Labels split into alternatives.")
        alt_name = f"alt_{column}"
        df.loc[:, column] = alternatives[0]
        df.insert(df.columns.get_loc(column) + 1, alt_name, alternatives[2].fillna(np.nan))  # replace None by NaN
        if len(alternatives.columns) > 3:
            logger.warning(
                f"More than two alternatives are not taken into account: {alternatives[alternatives[2].notna()]}")
    else:
        logger.debug("Contains no alternative labels.")
    if not inplace:
        return df
=======
>>>>>>> 02dc9029


@function_logger
def split_labels(df, column, regex, cols={}, dropna=False, inplace=False, **kwargs):
    """ Split harmony labels complying with the DCML syntax into columns holding their various features.

    Parameters
    ----------
    df : :obj:`pandas.DataFrame`
        Dataframe where one column contains DCML chord labels.
    column : :obj:`str`
        Name of the column that holds the harmony labels.
    regex : :obj:`re.Pattern`
        Compiled regular expression used to split the labels. It needs to have named groups.
        The group names are used as column names unless replaced by `cols`.
    cols : :obj:`dict`
        Dictionary to map the regex's group names to deviating column names.
    dropna : :obj:`bool`, optional
        Pass True if you want to drop rows where ``column`` is NaN/<NA>
    inplace : :obj:`bool`, optional
        Pass True if you want to mutate ``df``.
    """
    if regex.__class__ != re.compile('').__class__:
        regex = re.compile(regex, re.VERBOSE)
    features = regex.groupindex.keys()
    if not inplace:
        df = df.copy()
    if df[column].isna().any():
        if dropna:
            logger.debug(f"Removing NaN values from label column {column}...")
            df = df[df[column].notna()]
        else:
            logger.debug(f"{column} contains NaN values.")

    logger.debug(f"Applying RegEx to column {column}...")
    spl = df[column].str.extract(regex, expand=True)  # .astype('string') # needs pandas 1.0
    for feature in features:
        name = cols[feature] if feature in cols else feature
        df[name] = spl[feature]
    mistakes = spl.isna().apply(all, axis=1) & df[column].notna()
    if mistakes.any():
        logger.warning(f"The following labels do not match the regEx:\n{df.loc[mistakes, :column].to_string()}")
    if not inplace:
        return df


@function_logger
def features2type(numeral, form=None, figbass=None):
    """ Turns a combination of the three chord features into a chord type.

    Returns
    -------
    'M':    Major triad
    'm':    Minor triad
    'o':    Diminished triad
    '+':    Augmented triad
    'mm7':  Minor seventh chord
    'Mm7':  Dominant seventh chord
    'MM7':  Major seventh chord
    'mM7':  Minor major seventh chord
    'o7':   Diminished seventh chord
    '%7':   Half-diminished seventh chord
    '+7':   Augmented (minor) seventh chord
    '+M7':  Augmented major seventh chord
    """
    if pd.isnull(numeral) or numeral in ['Fr', 'Ger', 'It']:
        return numeral
    form, figbass = tuple('' if pd.isnull(val) else val for val in (form, figbass))
    # triads
    if figbass in ['', '6', '64']:
        if form in ['o', '+']:
            return form
        if form in ['%', 'M', '+M']:
            if figbass != '':
                logger.error(f"{form} is a seventh chord and cannot have figbass '{figbass}'")
                return None
            # else: go down, interpret as seventh chord
        else:
            return 'm' if numeral.islower() else 'M'
    # seventh chords
    if form in ['o', '%', '+', '+M']:
        return f"{form}7"
    triad = 'm' if numeral.islower() else 'M'
    seventh = 'M' if form == 'M' else 'm'
    return f"{triad}{seventh}7"


@function_logger
def replace_special(df, regex, merge=False, inplace=False, cols={}, special_map={}):
    """
    | Move special symbols in the `numeral` column to a separate column and replace them by the explicit chords they stand for.
    | In particular, this function replaces the symbols `It`, `Ger`, and `Fr`.

    Uses: :py:func:`merge_changes`

    Parameters
    ----------
    df : :obj:`pandas.DataFrame`
        Dataframe containing DCML chord labels that have been split by split_labels().
    regex : :obj:`re.Pattern`
        Compiled regular expression used to split the labels replacing the special symbols.It needs to have named groups.
        The group names are used as column names unless replaced by `cols`.
    merge : :obj:`bool`, optional
        False: By default, existing values, except `figbass`, are overwritten.
        True: Merge existing with new values (for `changes` and `relativeroot`).
    cols : :obj:`dict`, optional
        The special symbols appear in the column `numeral` and are moved to the column `special`.
        In case the column names for ``['numeral','form', 'figbass', 'changes', 'relativeroot', 'special']`` deviate, pass a dict, such as

        .. code-block:: python

            {'numeral':         'numeral_col_name',
             'form':            'form_col_name
             'figbass':         'figbass_col_name',
             'changes':         'changes_col_name',
             'relativeroot':    'relativeroot_col_name',
             'special':         'special_col_name'}

    special_map : :obj:`dict`, optional
        In case you want to add or alter special symbols to be replaced, pass a replacement map, e.g.
        {'N': 'bII6'}. The column 'figbass' is only altered if it's None to allow for inversions of special chords.
    inplace : :obj:`bool`, optional
        Pass True if you want to mutate ``df``.
    """
    if not inplace:
        df = df.copy()

    ### If the index is not unique, it has to be temporarily replaced
    tmp_index = not df.index.is_unique
    if tmp_index:
        ix = df.index
        df.reset_index(drop=True, inplace=True)

    special2label = {
        'It': 'viio6(b3)/V',
        'Ger': 'viio65(b3)/V',
        'Fr': 'V7(b5)/V',
    }
    special2label.update(special_map)

    features = ['numeral', 'form', 'figbass', 'changes', 'relativeroot']
    for col in features + ['special']:
        if not col in cols:
            cols[col] = col
    feature_cols = list(cols.values())
    missing = [cols[f] for f in features if not cols[f] in df.columns]
    assert len(
        missing) == 0, f"These columns are missing from the DataFrame: {missing}. Either use split_labels() first or give correct `cols` parameter."
    select_all_special = df[df[cols['numeral']].isin(special2label.keys())].index

    logger.debug(f"Moving special symbols from {cols['numeral']} to {cols['special']}...")
    if not cols['special'] in df.columns:
        df.insert(df.columns.get_loc(cols['numeral']), cols['special'], np.nan)
    df.loc[select_all_special, cols['special']] = df.loc[select_all_special, cols['numeral']]

    def repl_spec(frame, special, instead):
        """Check if the selected parts are empty and replace ``special`` by ``instead``."""
        new_vals = re.match(regex, instead)
        if new_vals is None:
            logger.warning(f"{instead} is not a valid label which could replace {special}. Skipped.")
            return frame
        else:
            new_vals = new_vals.groupdict()
        for f in features:
            if new_vals[f] is not None:
                replace_this = SM[:]  # by default, replace entire column
                if f == 'figbass':                  # only empty figbass is replaced, with the exception of `Ger6` and `Fr6`
                    if special in ['Fr', 'Ger']:    # For these symbols, a wrong `figbass` == 6 is accepted and replaced
                        replace_this = (frame[cols['figbass']] == '6') | frame[cols['figbass']].isna()
                    else:
                        replace_this = frame[cols['figbass']].isna()
                elif f != 'numeral':  # numerals always replaced completely
                    not_empty = frame[cols[f]].notna()
                    if not_empty.any():
                        if f in ['changes', 'relativeroot'] and merge:
                            if f == 'changes':
                                frame.loc[not_empty, cols[f]] = frame.loc[not_empty, cols[f]].apply(merge_changes,
                                                                                                    args=(new_vals[f],))
                            elif f == 'relativeroot':
                                frame.loc[not_empty, cols[f]] = frame.loc[not_empty, cols[f]].apply(
                                    lambda x: f"{new_vals[f]}/{x}")
                            logger.debug(
                                f"While replacing {special}, the existing '{f}'-values have been merged with '{new_vals[f]}', resulting in :\n{frame.loc[not_empty, cols[f]]}")
                            replace_this = ~not_empty
                        else:
                            logger.warning(
                                f"While replacing {special}, the following existing '{f}'-values have been overwritten with {new_vals[f]}:\n{frame.loc[not_empty, cols[f]]}")
                frame.loc[replace_this, cols[f]] = new_vals[f]
        return frame

    for special, instead in special2label.items():
        select_special = df[cols['special']] == special
        df.loc[select_special, feature_cols] = repl_spec(df.loc[select_special, feature_cols].copy(), instead=instead, special=special)

    if df[cols['special']].isna().all():
        df.drop(columns=cols['special'], inplace=True)

    if tmp_index:
        df.index = ix

    if not inplace:
        return df


def merge_changes(left, right, *args):
    """
    Merge two `changes` into one, e.g. `b3` and `+#7` to `+#7b3`.

    Uses: :py:func:`changes2list`
    """
    all_changes = [changes2list(changes, sort=False) for changes in (left, right, *args)]
    res = sum(all_changes, [])
    res = sorted(res, key=lambda x: int(x[3]), reverse=True)
    return ''.join(e[0] for e in res)



def changes2list(changes, sort=True):
    """ Splits a string of changes into a list of 4-tuples.

    Example
    -------
    >>> changes2list('+#7b5')
    [('+#7', '+', '#', '7'),
     ('b5',  '',  'b', '5')]
    """
    res = [t for t in re.findall(r"((\+|-|\^|v)?(#+|b+)?(1\d|\d))", changes)]
    return sorted(res, key=lambda x: int(x[3]), reverse=True) if sort else res









@function_logger
def propagate_keys(df, globalkey='globalkey', localkey='localkey', add_bool=True):
    """
    | Propagate information about global keys and local keys throughout the dataframe.
    | Pass split harmonies for one piece at a time. For concatenated pieces, use apply().

    Uses: :py:func:`series_is_minor`

    Parameters
    ----------
    df : :obj:`pandas.DataFrame`
        Dataframe containing DCML chord labels that have been split by split_labels().
    globalkey, localkey : :obj:`str`, optional
        In case you renamed the columns, pass column names.
    add_bool : :obj:`bool`, optional
        Pass True if you want to add two boolean columns which are true if the respective key is
        a minor key.
    """
    df = df.copy()
    nunique = df[globalkey].nunique()
    assert nunique > 0, "No global key specified."
    if nunique > 1:
        raise NotImplementedError("Several global keys not accepted at the moment.")

    logger.debug('Extending global key to all harmonies')
    global_key = df[globalkey].iloc[0]
    if pd.isnull(global_key):
        global_key = df[globalkey].dropna().iloc[0]
        logger.warning(
            f"Global key is not specified in the first label. Using '{global_key}' from index {df[df[globalkey] == global_key].index[0]}")
    df.loc[:, globalkey] = global_key
    global_minor = series_is_minor(df[globalkey], is_name=True)

    logger.debug('Extending local keys to all harmonies')
    if pd.isnull(df[localkey].iloc[0]):
        one = 'i' if global_minor.iloc[0] else 'I'
        df.iloc[0, df.columns.get_loc(localkey)] = one

    df[localkey].fillna(method='ffill', inplace=True)

    if add_bool:
        local_minor = series_is_minor(df[localkey], is_name=False)
        gm = f"{globalkey}_is_minor"
        lm = f"{localkey}_is_minor"
        df[gm] = global_minor
        df[lm] = local_minor
    return df


def series_is_minor(S, is_name=True):
    """ Returns boolean Series where every value in ``S`` representing a minor key/chord is True."""
    # regex = r'([A-Ga-g])[#|b]*' if is_name else '[#|b]*(\w+)'
    # return S.str.replace(regex, lambda m: m.group(1)).str.islower()
    return S.str.islower() # as soon as one character is not lowercase, it should be major


@function_logger
def propagate_pedal(df, relative=True, drop_pedalend=True, cols={}):
    """
    Propagate the pedal note for all chords within square brackets.
    By default, the note is expressed in relation to each label's localkey.

    Uses: :py:func:`rel2abs_key`, :py:func:`abs2rel_key`

    Parameters
    ----------
    df : :obj:`pandas.DataFrame`
        Dataframe containing DCML chord labels that have been split by split_labels()
        and where the keys have been propagated using propagate_keys().
    relative : :obj:`bool`, optional
        Pass False if you want the pedal note to stay the same even if the localkey changes.
    drop_pedalend : :obj:`bool`, optional
        Pass False if you don't want the column with the ending brackets to be dropped.
    cols : :obj:`dict`, optional
        In case the column names for ``['pedal','pedalend', 'globalkey', 'localkey']`` deviate, pass a dict, such as

        .. code-block:: python

            {'pedal':       'pedal_col_name',
             'pedalend':    'pedalend_col_name',
             'globalkey':   'globalkey_col_name',
             'localkey':    'localkey_col_name'}
    """
    df = df.copy()
    ### If the index is not unique, it has to be temporarily replaced
    tmp_index = not df.index.is_unique
    if tmp_index:
        ix = df.index
        df.reset_index(drop=True, inplace=True)

    features = ['pedal', 'pedalend', 'globalkey', 'localkey']
    for col in features:
        if not col in cols:
            cols[col] = col
    pedal, pedalend = cols['pedal'], cols['pedalend']

    logger.debug('Extending pedal notes to concerned harmonies')
    beginnings = df.loc[df[pedal].notna(), ['mc', pedal]]
    endings = df.loc[df[pedalend].notna(), ['mc', pedalend]]
    n_b, n_e = len(beginnings), len(endings)

    def make_comparison():
        return pd.concat([beginnings.reset_index(drop=True), endings.reset_index(drop=True)], axis=1).astype({'mc': 'Int64'})

    assert n_b == n_e, f"{n_b} organ points started, {n_e} ended:\n{make_comparison()}"
    if relative:
        assert df[cols[
            'localkey']].notna().all(), "Local keys must first be propagated using propagate_keys(), no NaNs allowed."

    for (fro, ped), to in zip(beginnings[pedal].items(), endings[pedalend].index):
        try:
            section = df.loc[fro:to].index
        except:
            logger.error(
                f"Slicing of the DataFrame did not work from {fro} to {to}. Index looks like this:\n{df.head().index}")
        localkeys = df.loc[section, cols['localkey']]
        if localkeys.nunique() > 1:
            first_localkey = localkeys.iloc[0]
            globalkeys = df.loc[section, cols['globalkey']].unique()
            assert len(globalkeys) == 1, "Several globalkeys appearing within the same organ point."
            global_minor = globalkeys[0].islower()
            key2pedal = {
                key: ped if key == first_localkey else abs2rel_key(rel2abs_key(ped, first_localkey, global_minor), key,
                                                                   global_minor) for key in localkeys.unique()}
            logger.debug(
                f"Pedal note {ped} has been transposed relative to other local keys within a global {'minor' if global_minor else 'major'} context: {key2pedal}")
            pedals = pd.Series([key2pedal[key] for key in localkeys], index=section)
        else:
            pedals = pd.Series(ped, index=section)
        df.loc[section, pedal] = pedals

    if drop_pedalend:
        df = df.drop(columns=pedalend)

    if tmp_index:
        df.index = ix

    return df


def abs2rel_key(absolute, localkey, global_minor=False):
    """
    Expresses a Roman numeral as scale degree relative to a given localkey.
    The result changes depending on whether Roman numeral and localkey are
    interpreted within a global major or minor key.

    Uses: :py:func:`split_sd`

    Parameters
    ----------
    absolute : :obj:`str`
        Relative key expressed as Roman scale degree of the local key.
    localkey : :obj:`str`
        The local key in terms of which `absolute` will be expressed.
    global_minor : bool, optional
        Has to be set to True if `absolute` and `localkey` are scale degrees of a global minor key.

    Examples
    --------
    In a minor context, the key of II would appear within the key of vii as #III.

        >>> abs2rel_key('iv', 'VI', global_minor=False)
        'bvi'       # F minor expressed with respect to A major
        >>> abs2rel_key('iv', 'vi', global_minor=False)
        'vi'        # F minor expressed with respect to A minor
        >>> abs2rel_key('iv', 'VI', global_minor=True)
        'vi'        # F minor expressed with respect to Ab major
        >>> abs2rel_key('iv', 'vi', global_minor=True)
        '#vi'       # F minor expressed with respect to Ab minor

        >>> abs2rel_key('VI', 'IV', global_minor=False)
        'III'       # A major expressed with respect to F major
        >>> abs2rel_key('VI', 'iv', global_minor=False)
        '#III'       # A major expressed with respect to F minor
        >>> abs2rel_key('VI', 'IV', global_minor=True)
        'bIII'       # Ab major expressed with respect to F major
        >>> abs2rel_key('VI', 'iv', global_minor=False)
        'III'       # Ab major expressed with respect to F minor
    """
    if pd.isnull(absolute):
        return np.nan
    maj_rn = ['I', 'II', 'III', 'IV', 'V', 'VI', 'VII']
    min_rn = ['i', 'ii', 'iii', 'iv', 'v', 'vi', 'vii']
    shifts = np.array([[0, 0, 0, 0, 0, 0, 0],
                       [0, 0, 1, 0, 0, 0, 1],
                       [0, 1, 1, 0, 0, 1, 1],
                       [0, 0, 0, -1, 0, 0, 0],
                       [0, 0, 0, 0, 0, 0, 1],
                       [0, 0, 1, 0, 0, 1, 1],
                       [0, 1, 1, 0, 1, 1, 1]])
    abs_acc, absolute = split_sd(absolute, count=True, logger=logger)
    localkey_acc, localkey = split_sd(localkey, count=True, logger=logger)
    shift = abs_acc - localkey_acc
    steps = maj_rn if absolute.isupper() else min_rn
    key_num = maj_rn.index(localkey.upper())
    abs_num = (steps.index(absolute) - key_num) % 7
    step = steps[abs_num]
    if localkey.islower() and abs_num in [2, 5, 6]:
        shift += 1
    if global_minor:
        key_num = (key_num - 2) % 7
    shift -= shifts[key_num][abs_num]
    acc = shift * '#' if shift > 0 else -shift * 'b'
    return acc + step



@function_logger
def compute_chord_tones(df, bass_only=False, expand=False, cols={}):
    """
    Compute the chord tones for DCML harmony labels. They are returned as lists
    of tonal pitch classes in close position, starting with the bass note. The
    tonal pitch classes represent intervals relative to the local tonic:

    -2: Second below tonic
    -1: fifth below tonic
    0: tonic
    1: fifth above tonic
    2: second above tonic, etc.

    The labels need to have undergone :py:func:`split_labels` and :py:func:`propagate_keys`.
    Pedal points are not taken into account.

    Uses: :py:func:`features2tpcs`

    Parameters
    ----------
    df : :obj:`pandas.DataFrame`
        Dataframe containing DCML chord labels that have been split by split_labels()
        and where the keys have been propagated using propagate_keys(add_bool=True).
    bass_only : :obj:`bool`, optional
        Pass True if you need only the bass note.
    expand : :obj:`bool`, optional
        Pass True if you need chord tones and added tones in separate columns.
    cols : :obj:`dict`, optional
        In case the column names for ``['mc', 'numeral', 'form', 'figbass', 'changes', 'relativeroot', 'localkey', 'globalkey']`` deviate, pass a dict, such as

        .. code-block:: python

            {'mc':              'mc',
             'numeral':         'numeral_col_name',
             'form':            'form_col_name',
             'figbass':         'figbass_col_name',
             'changes':         'changes_col_name',
             'relativeroot':    'relativeroot_col_name',
             'localkey':        'localkey_col_name',
             'globalkey':       'globalkey_col_name'}

        You may also deactivate columns by setting them to None, e.g. {'changes': None}

    Returns
    -------
    :obj:`pandas.Series` or :obj:`pandas.DataFrame`
        For every row of `df` one tuple with chord tones, expressed as tonal pitch classes.
        If `expand` is True, the function returns a DataFrame with four columns:
        Two with tuples for chord tones and added tones, one with the chord root,
        and one with the bass note.
    """

    df = df.copy()
    ### If the index is not unique, it has to be temporarily replaced
    tmp_index = not df.index.is_unique
    if tmp_index:
        ix = df.index
        df.reset_index(drop=True, inplace=True)

    features = ['mc', 'numeral', 'form', 'figbass', 'changes', 'relativeroot', 'localkey', 'globalkey']
    for col in features:
        if col in df.columns and not col in cols:
            cols[col] = col
    local_minor, global_minor = f"{cols['localkey']}_is_minor", f"{cols['globalkey']}_is_minor"
    if not local_minor in df.columns:
        df[local_minor] = series_is_minor(df[cols['localkey']], is_name=False)
        logger.debug(f"Boolean column '{local_minor}' created.'")
    if not global_minor in df.columns:
        df[global_minor] = series_is_minor(df[cols['globalkey']], is_name=True)
        logger.debug(f"Boolean column '{global_minor}' created.'")

    param_cols = {col: cols[col] for col in ['numeral', 'form', 'figbass', 'changes', 'relativeroot', 'mc'] if cols[col] is not None}
    param_cols['minor'] = local_minor
    param_tuples = list(df[param_cols.values()].itertuples(index=False, name=None))
    #result_dict = {t: features2tpcs(**{a:b for a, b in zip(param_cols.keys(), t)}, bass_only=bass_only, merge_tones=not expand, logger=logger) for t in set(param_tuples)}
    result_dict = {}
    if bass_only:
        default = None
    elif not expand:
        default = tuple()
    else:
        default = {
            'chord_tones': tuple(),
            'added_tones': tuple(),
            'root': None,
        }
    for t in set(param_tuples):
        try:
            result_dict[t] = features2tpcs(**{a: b for a, b in zip(param_cols.keys(), t)}, bass_only=bass_only,
                                           merge_tones=not expand, logger=logger)
        except:
            result_dict[t] = default
            logger.warning(sys.exc_info()[1])
    if expand:
        res = pd.DataFrame([result_dict[t] for t in param_tuples], index=df.index)
        res['bass_note'] = res.chord_tones.apply(lambda l: l if pd.isnull(l) else l[0])
        res[['root', 'bass_note']] = res[['root', 'bass_note']].astype('Int64')
    else:
        res = pd.Series([result_dict[t] for t in param_tuples], index=df.index)

    if tmp_index:
        res.index = ix

    return res




def features2tpcs(numeral, form=None, figbass=None, changes=None, relativeroot=None, key='C', minor=None,
                  merge_tones=True, bass_only=False, mc=None, logger=None):
    """
    Given the features of a chord label, this function returns the chord tones
    in the order of the inversion, starting from the bass note. The tones are
    expressed as tonal pitch classes, where -1=F, 0=C, 1=G etc.

    Uses: :py:func:`changes2list`, :py:func:`name2tpc`, :py:func:`resolve_relative_keys`, :py:func:`rn2tpc`,
    :py:func:`sort_tpcs`, :py:func:`str_is_minor`

    Parameters
    ----------
    numeral: :obj:`str`
        Roman numeral of the chord's root
    form: {None, 'M', 'o', '+' '%'}, optional
        Indicates the chord type if not a major or minor triad (for which `form`is None).
        '%' and 'M' can only occur as tetrads, not as triads.
    figbass: {None, '6', '64', '7', '65', '43', '2'}, optional
        Indicates chord's inversion. Pass None for triad root position.
    changes: :obj:`str`, optional
        Added steps such as '+6' or suspensions such as '4' or any combination such as (9+64).
        Numbers need to be in descending order.
    relativeroot: :obj:`str`, optional
        Pass a Roman scale degree if `numeral` is to be applied to a different scale
        degree of the local key, as in 'V65/V'
    key : :obj:`str` or :obj:`int`, optional
        The local key expressed as the root's note name or a tonal pitch class.
        If it is a name and `minor` is `None`, uppercase means major and lowercase minor.
        If it is a tonal pitch class, `minor` needs to be specified.
    minor : :obj:`bool`, optional
        Pass True for minor and False for major. Can be omitted if `key` is a note name.
        This affects calculation of chords related to III, VI and VII.
    merge_tones : :obj:`bool`, optional
        Pass False if you want the function to return two tuples, one with (potentially suspended)
        chord tones and one with added notes.
    bass_only : :obj:`bool`, optional
        Return only the bass note instead of all chord tones.
    mc : int or str
        Pass measure count to display it in warnings.

    """
    if pd.isnull(numeral) or numeral == '@none':
        if bass_only or merge_tones:
            return np.nan
        else:
            return {
                'chord_tones': np.nan,
                'added_tones': np.nan,
                'root': np.nan,
            }
    form, figbass, changes, relativeroot = tuple(
        '' if pd.isnull(val) else val for val in (form, figbass, changes, relativeroot))
    label = f"{numeral}{form}{figbass}{'(' + changes + ')' if changes != '' else ''}{'/' + relativeroot if relativeroot != '' else ''}"
    MC = '' if mc is None else f'MC {mc}: '
    if minor is None:
        try:
            minor = str_is_minor(key, is_name=True)
            logger.debug(f"Mode inferred from {key}.")
        except:
            raise ValueError(f"If parameter 'minor' is not specified, 'key' needs to be a string, not {key}")

    key = name2tpc(key)

    if form in ['%', 'M', '+M']:
        assert figbass in ['7', '65', '43',
                           '2'], f"{MC}{label}: {form} requires figbass (7, 65, 43, or 2) since it specifies a chord's seventh."

    if relativeroot != '':
        resolved = resolve_relative_keys(relativeroot, minor)
        rel_minor = str_is_minor(resolved, is_name=False)
        transp = rn2tpc(resolved, minor)
        logger.debug(
            f"{MC}Chord applied to {relativeroot}. Therefore transposing it by {transp} fifths.")
        return features2tpcs(numeral=numeral, form=form, figbass=figbass, relativeroot=None, changes=changes,
                             key=key + transp, minor=rel_minor, merge_tones=merge_tones, bass_only=bass_only, mc=mc,
                             logger=logger)

    if numeral.lower() == '#vii' and not minor:
        logger.warning(
            f"{MC}{label} in a major context is most probably an annotation error.")

    root_alteration, num_degree = split_sd(numeral, count=True, logger=logger)

    # build 2-octave diatonic scale on C major/minor
    root = ['I', 'II', 'III', 'IV', 'V', 'VI', 'VII'].index(num_degree.upper())
    tpcs = 2 * [i + key for i in (0, 2, -3, -1, 1, -4, -2)] if minor else 2 * [i + key for i in (0, 2, 4, -1, 1, 3, 5)]
    # starting the scale from chord root, i.e. root will be tpcs[0], the chord's seventh tpcs[6] etc.
    tpcs = tpcs[root:] + tpcs[:root]
    root = tpcs[0] + 7 * root_alteration
    tpcs[0] = root  # octave stays diatonic, is not altered
    logger.debug(f"{num_degree}: The {'minor' if minor else 'major'} scale starting from the root: {tpcs}")

    def set_iv(chord_interval, interval_size):
        """ Add to the interval of a given chord interval in `tpcs` (both viewed from the root note).

        Parameters
        ----------
        chord_interval : :obj:`int`
            Pass 0 for the root note, 2 for the third, 8 for the ninth etc.
        interval_size : :obj:`int`
            Stack-of-fifths interval.
        """
        nonlocal tpcs, root
        iv = root + interval_size
        tpcs[chord_interval] = iv
        tpcs[chord_interval + 7] = iv
        
    is_seventh_chord = figbass in ['7', '65', '43', '2']

    if form == 'o':
        set_iv(2, -3)
        set_iv(4, -6)
        if is_seventh_chord:
            set_iv(6, -9)
    elif form == '%':
        set_iv(2, -3)
        set_iv(4, -6)
        set_iv(6, -2)
    elif form == '+':
        set_iv(2, 4)
        set_iv(4, 8)
        if is_seventh_chord:
            set_iv(6, -2)
    elif form == '+M':
        set_iv(2, 4)
        set_iv(4, 8)
        set_iv(6, 5)
    else:  # triad with or without major or minor seven
        set_iv(4, 1)
        if num_degree.isupper():
            set_iv(2, 4)
        else:
            set_iv(2, -3)
        if form == 'M':
            set_iv(6, 5)
        elif is_seventh_chord:
            set_iv(6, -2)

    if figbass in ['', '6', '64']:
        # for triads, select root, third and fifth
        selector = [0, 2, 4]
    elif is_seventh_chord:
        # for seventh chords, select root, third, fifth and seventh
        selector = [0, 2, 4, 6]
    else:
        raise ValueError(f"{MC}{figbass} is not a valid chord inversion.")

    def replace_chord_tone(ct, replacement, fixed_position=None):
        nonlocal selector
        if ct in selector:
            selector.remove(ct)
        if not replacement in selector:
            if fixed_position is None:
                    selector.append(replacement)
                    selector = list(sorted(selector))
            else:
                selector.insert(fixed_position, replacement)



    # apply changes
    alts = changes2list(changes, sort=False)
    added_notes = []
#    changed_intervals = {}
    for full, add_remove, acc, chord_interval in alts:
#         if chord_interval in changed_intervals:
#             logger.warning(
# f"{MC}There is more than one change to {chord_interval}. Applying only the first, {changed_intervals[chord_interval]}, not {full}.")
#         else:
#             changed_intervals[chord_interval] = full
        added = add_remove == '+'
        substracted = add_remove == '-'
        replacing_upper = add_remove == '^'
        replacing_lower = add_remove == 'v'
        chord_interval = int(chord_interval) - 1
        ### From here on, `chord_interval` is decremented, i.e. the root is 0, the seventh is 6 etc. (just like in `tpcs`)
        if (chord_interval == 0 and not substracted) or chord_interval > 13:
            logger.warning(
                f"{MC}Alteration of scale degree {chord_interval + 1} is meaningless and ignored.")
            continue
        next_octave = chord_interval > 7
        shift = 7 * (acc.count('#') - acc.count('b'))
        new_val = tpcs[chord_interval] + shift
        if substracted:
            pass
        elif added:
            added_notes.append(new_val)
        elif chord_interval in [1, 3, 5, 8, 10,
                                12]:  # these are changes to scale degree 2, 4, 6 that replace the lower neighbour unless they have a #
            tpcs[chord_interval] = new_val
            if not replacing_lower and ('#' in acc or replacing_upper):
                if '#' in acc and replacing_upper:
                    logger.warning(f"{MC}^ is redundant in {full}.")
                if chord_interval in [1, 3, 5]:
                    if chord_interval == 5 and not is_seventh_chord:  # leading tone to 7 but not in seventh chord
                        added_notes.append(new_val)
                    else:
                        replace_chord_tone(chord_interval + 1, chord_interval)
            else:
                if replacing_lower:
                    logger.warning(f"{MC}v is redundant in {full}.")
                if chord_interval in [1, 3, 5]:
                    replace_chord_tone(chord_interval - 1, chord_interval)
        else:  # chord tone alterations
            if replacing_lower:
                tpcs[chord_interval] = new_val
                replace_chord_tone(chord_interval - 1, chord_interval)
            elif chord_interval == 6 and figbass != '7':  # 7th are a special case:
                if figbass == '':  # in root position triads they are added
                    added_notes.append(new_val)
                elif figbass in ['6', '64']:  # in inverted triads they replace the root
                    tpcs[chord_interval] = new_val
                    replace_chord_tone(0, 6, 0)
                elif '#' in acc:  # in an inverted seventh chord, they might retardate the 8
                    added_notes.append(new_val)
                else:  # otherwise they are unclear
                    logger.warning(
                        f"{MC}In seventh chords, such as {label}, it is not clear whether the {full} alters the 7 or replaces the 8 and should not be used.")
            elif tpcs[chord_interval] == new_val:
                logger.warning(
                    f"{MC}The change {full} has no effect in {numeral}{form}{figbass}")
            else:
                tpcs[chord_interval] = new_val
        if next_octave and not (added or substracted):
            added_notes.append(new_val)


        if substracted:
            if chord_interval not in selector:
                logger.warning(
                    f"{MC}The change {full} has no effect because it concerns an interval which is not implied by {numeral}{form}{figbass}.")
            else:
                selector.remove(chord_interval)

    chord_tones = [tpcs[i] for i in selector]

    figbass2bass = {
        '': 0,
        '7': 0,
        '6': 1,
        '65': 1,
        '64': 2,
        '43': 2,
        '2': 3
    }
    bass = figbass2bass[figbass]
    bass_tpc = chord_tones[bass]

    if bass_only:
        return bass_tpc
    elif merge_tones:
        return tuple(sort_tpcs(chord_tones + added_notes, start=bass_tpc))
    else:
        return {
            'chord_tones': tuple(chord_tones[bass:] + chord_tones[:bass]),
            'added_tones': tuple(added_notes),
            'root': root,
        }



def str_is_minor(tone, is_name=True):
    """ Returns True if ``tone`` represents a minor key or chord."""
    # regex = r'([A-Ga-g])[#|b]*' if is_name else '[#|b]*(\w+)'
    # m = re.match(regex, tone)
    # if m is None:
    #     return m
    # return m.group(1).islower()
    return tone.islower()


@function_logger
def rn2tpc(rn, global_minor=False):
    """
    Turn a Roman numeral into a TPC interval (e.g. for transposition purposes).

    Uses: :py:func:`split_sd`
    """
    rn_tpcs_maj = {'I': 0, 'II': 2, 'III': 4, 'IV': -1, 'V': 1, 'VI': 3, 'VII': 5}
    rn_tpcs_min = {'I': 0, 'II': 2, 'III': -3, 'IV': -1, 'V': 1, 'VI': -4, 'VII': -2}
    accidentals, rn_step = split_sd(rn, count=True, logger=logger)
    rn_step = rn_step.upper()
    step_tpc = rn_tpcs_min[rn_step] if global_minor else rn_tpcs_maj[rn_step]
    return step_tpc + 7 * accidentals


@function_logger
def split_sd(sd, count=False):
    """ Splits a scale degree such as 'bbVI' or 'b6' into accidentals and numeral.

    Parameters
    ----------
    sd : :obj:`str`
        Scale degree.
    count : :obj:`bool`, optional
        Pass True to get the accidentals as integer rather than as string.
    """
    m = re.match(r"^(#*|b*)(VII|VI|V|IV|III|II|I|vii|vi|v|iv|iii|ii|i|\d)$", str(sd))
    if m is None:
        logger.error(sd + " is not a valid scale degree.")
        return None, None
    acc, num = m.group(1), m.group(2)
    if count:
        acc = acc.count('#') - acc.count('b')
    return acc, num



@function_logger
def labels2global_tonic(df, cols={}, inplace=False):
    """
    Transposes all numerals to their position in the global major or minor scale.
    This eliminates localkeys and relativeroots. The resulting chords are defined
    by [`numeral`, `figbass`, `changes`, `globalkey_is_minor`] (and `pedal`).

    Uses: :py:func:`transform`, :py:func:`rel2abs_key^, :py:func:`resolve_relative_keys` -> :py:func:`str_is_minor()`
    :py:func:`transpose_changes`, :py:func:`series_is_minor`,

    Parameters
    ----------
    df : :obj:`pandas.DataFrame`
        Dataframe containing DCML chord labels that have been split by split_labels()
        and where the keys have been propagated using propagate_keys(add_bool=True).
    cols : :obj:`dict`, optional
        In case the column names for ``['numeral', 'form', 'figbass', 'changes', 'relativeroot', 'localkey', 'globalkey']`` deviate, pass a dict, such as

        .. code-block:: python

            {'chord':           'chord_col_name'
             'pedal':           'pedal_col_name',
             'numeral':         'numeral_col_name',
             'form':            'form_col_name',
             'figbass':         'figbass_col_name',
             'changes':         'changes_col_name',
             'relativeroot':    'relativeroot_col_name',
             'localkey':        'localkey_col_name',
             'globalkey':       'globalkey_col_name'}}

    inplace : :obj:`bool`, optional
        Pass True if you want to mutate the input.

    Returns
    -------
    :obj:`pandas.DataFrame`
        If `inplace=False`, the relevant features of the transposed chords are returned.
        Otherwise, the original DataFrame is mutated.
    """
    if not inplace:
        df = df.copy()

    ### If the index is not unique, it has to be temporarily replaced
    tmp_index = not df.index.is_unique
    if tmp_index:
        ix = df.index
        df.reset_index(drop=True, inplace=True)

    features = ['chord', 'pedal', 'numeral', 'form', 'figbass', 'changes', 'relativeroot', 'localkey', 'globalkey']
    for col in features:
        if col in df.columns and not col in cols:
            cols[col] = col
    local_minor, global_minor = f"{cols['localkey']}_is_minor", f"{cols['globalkey']}_is_minor"
    if not local_minor in df.columns:
        df[local_minor] = series_is_minor(df[cols['localkey']], is_name=False)
        logger.debug(f"Boolean column '{local_minor} created.'")
    if not global_minor in df.columns:
        df[global_minor] = series_is_minor(df[cols['globalkey']], is_name=True)
        logger.debug(f"Boolean column '{global_minor} created.'")

    # Express pedals in relation to the global tonic
    param_cols = [cols[col] for col in ['pedal', 'localkey']] + [global_minor]
    df['pedal'] = transform(df, rel2abs_key, param_cols)

    # Make relativeroots to local keys
    param_cols = [cols[col] for col in ['relativeroot', 'localkey']] + [local_minor, global_minor]
    relativeroots = df.loc[df[cols['relativeroot']].notna(), param_cols]
    rr_tuples = list(relativeroots.itertuples(index=False, name=None))
    transposed_rr = {
        (rr, localkey, local_minor, global_minor): rel2abs_key(resolve_relative_keys(rr, local_minor), localkey,
                                                               global_minor) for
        (rr, localkey, local_minor, global_minor) in set(rr_tuples)}
    df.loc[relativeroots.index, cols['localkey']] = pd.Series((transposed_rr[t] for t in rr_tuples),
                                                              index=relativeroots.index)
    df.loc[relativeroots.index, local_minor] = series_is_minor(df.loc[relativeroots.index, cols['localkey']])

    # Express numerals in relation to the global tonic
    param_cols = [cols[col] for col in ['numeral', 'localkey']] + [global_minor]
    df['abs_numeral'] = transform(df, rel2abs_key, param_cols)

    # Transpose changes to be valid with the new numeral
    param_cols = [cols[col] for col in ['changes', 'numeral']] + ['abs_numeral', local_minor, global_minor]
    df[cols['changes']] = transform(df, transpose_changes, param_cols, logger=logger)

    # Combine the new chord features
    df[cols['chord']] = df.abs_numeral + df.form.fillna('') + df.figbass.fillna('') + ('(' + df.changes + ')').fillna(
        '')  # + ('/' + df.relativeroot).fillna('')

    if tmp_index:
        df.index = ix

    if inplace:
        df[cols['numeral']] = df.abs_numeral
        drop_cols = [cols[col] for col in ['localkey', 'relativeroot']] + ['abs_numeral', local_minor]
        df.drop(columns=drop_cols, inplace=True)
    else:
        res_cols = ['abs_numeral'] + [cols[col] for col in ['form', 'figbass', 'changes', 'globalkey']] + [global_minor]
        res = df[res_cols].rename(columns={'abs_numeral': cols['numeral']})
        return res



def rel2abs_key(rel, localkey, global_minor=False):
    """
    Expresses a Roman numeral that is expressed relative to a localkey
    as scale degree of the global key. For local keys {III, iii, VI, vi, VII, vii}
    the result changes depending on whether the global key is major or minor.

    Uses: :py:func:`split_sd`

    Parameters
    ----------
    rel : :obj:`str`
        Relative key or chord expressed as Roman scale degree of the local key.
    localkey : :obj:`str`
        The local key to which `rel` is relative.
    global_minor : bool, optional
        Has to be set to True if `localkey` is a scale degree of a global minor key.

    Examples
    --------
    If the label viio6/VI appears in the context of the local key VI or vi,
    viio6 the absolute key to which viio6 applies depends on the global key.
    The comments express the examples in relation to global C major or C minor.

        >>> rel2abs_key('vi', 'VI', global_minor=False)
        '#iv'       # vi of A major = F# minor
        >>> rel2abs_key('vi', 'vi', global_minor=False)
        'iv'        # vi of A minor = F minor
        >>> rel2abs_key('vi', 'VI', global_minor=True)
        'iv'        # vi of Ab major = F minor
        >>> rel2abs_key('vi', 'vi', global_minor=True)
        'biv'       # vi of Ab minor = Fb minor

    The same examples hold if you're expressing in terms of the global key
    the root of a VI-chord within the local keys VI or vi.
    """
    if pd.isnull(rel):
        return np.nan
    maj_rn = ['I', 'II', 'III', 'IV', 'V', 'VI', 'VII']
    min_rn = ['i', 'ii', 'iii', 'iv', 'v', 'vi', 'vii']
    shifts = np.array([[0, 0, 0, 0, 0, 0, 0],
                       [0, 0, 1, 0, 0, 0, 1],
                       [0, 1, 1, 0, 0, 1, 1],
                       [0, 0, 0, -1, 0, 0, 0],
                       [0, 0, 0, 0, 0, 0, 1],
                       [0, 0, 1, 0, 0, 1, 1],
                       [0, 1, 1, 0, 1, 1, 1]])
    rel_acc, rel = split_sd(rel, count=True, logger=logger)
    localkey_acc, localkey = split_sd(localkey, count=True, logger=logger)
    shift = rel_acc + localkey_acc
    steps = maj_rn if rel.isupper() else min_rn
    rel_num = steps.index(rel)
    key_num = maj_rn.index(localkey.upper())
    step = steps[(rel_num + key_num) % 7]
    if localkey.islower() and rel_num in [2, 5, 6]:
        shift -= 1
    if global_minor:
        key_num = (key_num - 2) % 7
    shift += shifts[rel_num][key_num]
    acc = shift * '#' if shift > 0 else -shift * 'b'
    return acc + step



def resolve_relative_keys(relativeroot, minor=False):
    """ Resolve nested relative keys, e.g. 'V/V/V' => 'VI'.

    Uses: :py:func:`rel2abs_key`, :py:func:`str_is_minor`

    relativeroot : :obj:`str`
        One or several relative keys, e.g. iv/v/VI (fourth scale degree of the fifth scale degree of the sixth scale degree)
    minor : :obj:`bool`, optional
        Pass True if the last of the relative keys is to be interpreted within a minor context.
    """
    spl = relativeroot.split('/')
    if len(spl) < 2:
        return relativeroot
    if len(spl) == 2:
        applied, to = spl
        return rel2abs_key(applied, to, minor)
    previous, last = '/'.join(spl[:-1]), spl[-1]
    return rel2abs_key(resolve_relative_keys(previous, str_is_minor(last, is_name=False)), last, minor)



@function_logger
def transpose_changes(changes, old_num, new_num, old_minor=False, new_minor=False):
    """
    Since the interval sizes expressed by the changes of the DCML harmony syntax
    depend on the numeral's position in the scale, these may change if the numeral
    is transposed. This function expresses the same changes for the new position.
    Chord tone alterations (of 3 and 5) stay untouched.

    Uses: :py:func:`changes2tpc`

    Parameters
    ----------
    changes : :obj:`str`
        A string of changes following the DCML harmony standard.
    old_num, new_num : :obj:`str`:
        Old numeral, new numeral.
    old_minor, new_minor : :obj:`bool`, optional
        For each numeral, pass True if it occurs in a minor context.
    """
    if pd.isnull(changes):
        return changes
    old = changes2tpc(changes, old_num, minor=old_minor, root_alterations=True)
    new = changes2tpc(changes, new_num, minor=new_minor, root_alterations=True)
    res = []
    get_acc = lambda n: n * '#' if n > 0 else -n * 'b'
    for (full, added, acc, chord_interval, iv1), (_, _, _, _, iv2) in zip(old, new):
        if iv1 is None or iv1 == iv2:
            res.append(full)
        else:
            d = iv2 - iv1
            if d % 7 > 0:
                logger.warning(
                    f"The difference between the intervals of {full} in {old_num} and {new_num} (in {'minor' if minor else 'major'}) don't differ by chromatic semitones.")
            n_acc = acc.count('#') - acc.count('b')
            new_acc = get_acc(n_acc - d // 7)
            res.append(added + new_acc + chord_interval)
    return ''.join(res)






















########################################################################################################################
#                                           MOMENTARILY NOT IN USE:
########################################################################################################################

def transform_columns(df, func, columns=None, param2col=None, inplace=False, **kwargs):
    """ Wrapper function to use transform() on df[columns], leaving the other columns untouched.

    Parameters
    ----------
    df : :obj:`pandas.DataFrame`
        DataFrame where columns (or column combinations) work as function arguments.
    func : :obj:`callable`
        Function you want to apply to all elements in `columns`.
    columns : :obj:`list`
        Columns to which you want to apply `func`.
    param2col : :obj:`dict` or :obj:`list`, optional
        Mapping from parameter names of `func` to column names.
        If you pass a list of column names, the columns' values are passed as positional arguments.
        Pass None if you want to use all columns as positional arguments.
    inplace : :obj:`bool`, optional
        Pass True if you want to mutate `df` rather than getting an altered copy.
    **kwargs: keyword arguments for transform()
    """
    if not inplace:
        df = df.copy()

    param_cols = []
    if columns is None:
        columns = df.columns
    elif param2col is None:
        pass
    elif param2col.__class__ == dict:
        param_cols = list(param2col.values())
    else:
        param_cols = list(param2col)

    tmp_index = not df.index.is_unique
    if tmp_index:
        ix = df.index
        df.reset_index(drop=True, inplace=True)

    df.loc[:, columns] = transform(df[columns + param_cols], func, param2col, **kwargs)

    if tmp_index:
        df.index = ix

    if not inplace:
        return df



def transform_note_columns(df, to, note_cols=['chord_tones', 'added_tones', 'bass_note', 'root'], minor_col='localkey_is_minor', inplace=False, **kwargs):
    """
    Turns columns with line-of-fifth tonal pitch classes into another representation.

    Uses: transform_columns()

    Parameters
    ----------
    df : :obj:`pandas.DataFrame`
        DataFrame where columns (or column combinations) work as function arguments.
    to : {'name', 'iv', 'pc', 'sd', 'rn'}
        The tone representation that you want to get from the `note_cols`.

        * 'name': Note names. Should only be used if the stacked fifths actually represent
                absolute tonal pitch classes rather than intervals over the local tonic.
                In other words, make sure to use 'name' only if 0 means C rather than I.
        * 'iv':   Intervals such that 0 = 'P1', 1 = 'P5', 4 = 'M3', -3 = 'm3', 6 = 'A4',
                -6 = 'D5' etc.
        * 'pc':   (Relative) chromatic pitch class, or distance from tonic in semitones.
        * 'sd':   Scale degrees such that 0 = '1', -1 = '4', -2 = 'b7' in major, '7' in minor etc.
                This representation requires a boolean column `minor_col` which is
                True in those rows where the stacks of fifths occur in a local minor
                context and False for the others. Alternatively, if all pitches are
                in the same mode or you simply want to express them as degrees of
                particular mode, you can pass the boolean keyword argument `minor`.
        * 'rn':   Roman numerals such that 0 = 'I', -2 = 'bVII' in major, 'VII' in minor etc.
                Requires boolean 'minor' values, see 'sd'.

    note_cols : :obj:`list`, optional
        List of columns that hold integers or collections of integers that represent
        stacks of fifth (0 = tonal center, 1 = fifth above, -1 = fourth above, etc).
    minor_col : :obj:`str`, optional
        If `to` is 'sd' or 'rn', specify a boolean column where the value is
        True in those rows where the stacks of fifths occur in a local minor
        context and False for the others.

    """
    transformations = {
        'name': fifths2name,
        'names': fifths2name,
        'iv': fifths2iv,
        'pc': fifths2pc,
        'sd': fifths2sd,
        'rn': fifths2rn,
    }
    assert to in transformations, "Parameter to needs to be one of {'name', 'iv', 'pc', 'sd', 'rn'}"
    cols = [col for col in note_cols if col in df.columns]
    if len(cols) < len(note_cols):
        logger.warning(f"Columns {[[col for col in note_cols if not col in df.columns]]}")
    param2col = None
    if to in ['sd', 'rn']:
        assert minor_col in df.columns or 'minor' in kwargs, f"'{to} representation requires a boolean column for the 'minor' argument, e.g. 'globalkey_is_minor'."
        if not 'minor' in kwargs:
            param2col = {'minor': minor_col}
    func = transformations[to]
    res = transform_columns(df, func, columns=note_cols, inplace=inplace, param2col=param2col, column_wise=True, **kwargs)
    if not inplace:
        return res



def changes2tpc(changes, numeral, minor=False, root_alterations=False):
    """
    Given a numeral and changes, computes the intervals that the changes represent.
    Changes do not express absolute intervals but instead depend on the numeral and the mode.

    Uses: split_sd(), changes2list()

    Parameters
    ----------
    changes : :obj:`str`
        A string of changes following the DCML harmony standard.
    numeral : :obj:`str`
        Roman numeral. If it is preceded by accidentals, it depends on the parameter
        `root_alterations` whether these are taken into account.
    minor : :obj:`bool`, optional
        Set to true if the `numeral` occurs in a minor context.
    root_alterations : :obj:`bool`, optional
        Set to True if accidentals of the root should change the result.
    """
    root_alteration, num_degree = split_sd(numeral, count=True, logger=logger)
    # build 2-octave diatonic scale on C major/minor
    root = ['I','II','III','IV','V','VI','VII'].index(num_degree.upper())
    tpcs = 2 * [i for i in (0,2,-3,-1,1,-4,-2)] if minor else 2 * [i for i in (0,2,4,-1,1,3,5)]
    tpcs = tpcs[root:] + tpcs[:root]               # starting the scale from chord root
    root = tpcs[0]
    if root_alterations:
        root += 7 * root_alteration
        tpcs[0] = root

    alts = changes2list(changes, sort=False)
    acc2tpc = lambda accidentals: 7 * (accidentals.count('#') - accidentals.count('b'))
    return [(full, added, acc, chord_interval, (tpcs[int(chord_interval) - 1] + acc2tpc(acc) - root) if not chord_interval in ['3', '5'] else None) for full, added, acc, chord_interval in alts]



@function_logger
def chord2tpcs(chord, regex=None, **kwargs):
    """
    Split a chord label into its features and apply features2tpcs().

    Uses: features2tpcs()

    Parameters
    ----------
    chord : :obj:`str`
        Chord label that can be split into the features ['numeral', 'form', 'figbass', 'changes', 'relativeroot'].
    regex : :obj:`re.Pattern`, optional
        Compiled regex with named groups for the five features. By default, the current version of the DCML harmony
        annotation standard is used.
    **kwargs :
        arguments for features2tpcs (pass MC to show it in warnings!)
    """
    if regex is None:
        regex = DCML_REGEX
    chord_features = re.match(regex, chord)
    assert chord_features is not None, f"{chord} does not match the regex."
    chord_features = chord_features.groupdict()
    numeral, form, figbass, changes, relativeroot = tuple(chord_features[f] for f in ('numeral', 'form', 'figbass', 'changes', 'relativeroot'))
    return features2tpcs(numeral=numeral, form=form, figbass=figbass, changes=changes, relativeroot=relativeroot,
                         logger=logger, **kwargs)<|MERGE_RESOLUTION|>--- conflicted
+++ resolved
@@ -181,47 +181,6 @@
     return map2elements(e, lambda x: x + n)
 
 
-<<<<<<< HEAD
-@function_logger
-def split_alternatives(df, column='label', inplace=False):
-    """
-    Splits labels that come with an alternative separated by '-' and adds
-    a new column. Only one alternative is taken into account. `df` is
-    mutated inplace.
-
-    Parameters
-    ----------
-    df : :obj:`pandas.DataFrame`
-        Dataframe where one column contains DCML chord labels.
-    column : :obj:`str`, optional
-        Name of the column that holds the harmony labels.
-    inplace : :obj:`bool`, optional
-        Pass True if you want to mutate ``df``.
-
-    Example
-    -------
-    >>> import pandas as pd
-    >>> labels = pd.read_csv('labels.csv')
-    >>> split_alternatives(labels, inplace=True)
-    """
-    if not inplace:
-        df = df.copy()
-    regex = r"-(?!(#+|b+)?\d)"  # <v2.2.0 labels work without lookahead: regex='-'
-    alternatives = df[column].str.split(regex, expand=True)
-    if len(alternatives.columns) > 1:
-        logger.debug("Labels split into alternatives.")
-        alt_name = f"alt_{column}"
-        df.loc[:, column] = alternatives[0]
-        df.insert(df.columns.get_loc(column) + 1, alt_name, alternatives[2].fillna(np.nan))  # replace None by NaN
-        if len(alternatives.columns) > 3:
-            logger.warning(
-                f"More than two alternatives are not taken into account: {alternatives[alternatives[2].notna()]}")
-    else:
-        logger.debug("Contains no alternative labels.")
-    if not inplace:
-        return df
-=======
->>>>>>> 02dc9029
 
 
 @function_logger
