from dataclasses import dataclass

from typing import Literal, Collection

import io
import sys, os, re
from functools import lru_cache
import json
import traceback
import pathos.multiprocessing as mp
from collections import Counter, defaultdict, namedtuple

import pandas as pd
import numpy as np
from git import Repo, InvalidGitRepositoryError
from gitdb.exc import BadName

from .annotations import Annotations
from .logger import LoggedClass, get_logger, get_log_capture_handler, temporarily_suppress_warnings
from .score import Score
<<<<<<< HEAD
from .utils import column_order, first_level_files_and_subdirs, get_musescore, get_path_component, group_id_tuples, infer_tsv_type,\
     iter_selection, iterate_corpora, join_tsvs, load_tsv, make_continuous_offset_dict, \
=======
from .utils import column_order, get_musescore, get_path_component, group_id_tuples, infer_tsv_type,\
    iter_selection, iterate_corpora, join_tsvs, load_tsv, make_continuous_offset_series, \
>>>>>>> 5984fba8
    make_id_tuples, make_playthrough2mc, METADATA_COLUMN_ORDER, metadata2series, parse_ignored_warnings_file, path2type, \
    pretty_dict, resolve_dir, \
    scan_directory, update_labels_cfg, write_metadata, write_tsv, path2parent_corpus
from .transformations import add_weighted_grace_durations, dfs2quarterbeats

@dataclass
class File:
    """Storing path and file name information for one file."""
    id: tuple
    full_path: str
    scan_path: str
    rel_path: str
    subdir: str
    path: str
    file: str
    fname: str
    fext: str

MatchedFile = namedtuple("MatchedFile", ["id", "full_path", "suffix", "fext", "subdir", "i_str"])

class Piece(LoggedClass):
    """Wrapper around :class:`~.score.Score` for associating it with parsed TSV files"""

    def __init__(self, key: str, fname: str, ):
        self.key = key
        self.fname = fname
        available_types = ('score',) + Score.dataframe_types
        self.type2file_info = {typ: None for typ in available_types}
        """:obj:`dict`
        {typ -> :obj:`File`} dict storing file information for associated types
        """
        self.score_obj: Score = None
        self.score_metadata: pd.Series = None
        """:obj:`pandas.Series`
        Metadata from :attr:`.Score.metadata`, transformed by :func:`.utils.metadata2series`.
        """
        self.tsv_metadata: pd.Series = None
        """:obj:`pandas.Series`
        Metadata as it is stored in the current 'metadata.tsv'.
        """
        self.measures: pd.DataFrame = None
        self.notes: pd.DataFrame = None
        self.rests: pd.DataFrame = None
        self.notes_and_rests: pd.DataFrame = None
        self.labels: pd.DataFrame = None
        self.expanded: pd.DataFrame = None
        self.events: pd.DataFrame = None
        self.chords: pd.DataFrame = None
        self.form_labels: pd.DataFrame = None

class Parse(LoggedClass):
    """
    Class for storing and manipulating the information from multiple parses (i.e. :py:attr:`~.score.Score` objects).
    """

    def __init__(self, directory=None, paths=None, key=None, file_re=None, folder_re='.*', exclude_re=None,
                 recursive=True, simulate=False, labels_cfg={}, logger_cfg={}, ms=None, level=None, **kwargs):
        """

        Parameters
        ----------
        directory, key, index, file_re, folder_re, exclude_re, recursive : optional
            Arguments for the method :py:meth:`~ms3.parse.add_dir`.
            If ``dir`` is not passed, no files are added to the new object except if you pass ``paths``
        paths : :obj:`~collections.abc.Collection` or :obj:`str`, optional
            List of file paths you want to add. If ``directory`` is also passed, all files will be combined in the same object.
        simulate : :obj:`bool`, optional
            Pass True if no parsing is actually to be done.
        logger_cfg : :obj:`dict`, optional
            | The following options are available:
            | 'name': LOGGER_NAME -> by default the logger name is based on the parsed file(s)
            | 'level': {'W', 'D', 'I', 'E', 'C', 'WARNING', 'DEBUG', 'INFO', 'ERROR', 'CRITICAL'}
            | 'path': Directory in which log files are stored. If 'file' is relative, this path is used as root, otherwise, it is ignored.
            | 'file': PATH_TO_LOGFILE Pass absolute path to store all log messages in a single log file.
              If PATH_TO_LOGFILE is relative, multiple log files are created dynamically, relative to the original MSCX files' paths.
              If 'path' is set, the corresponding subdirectory structure is created there.
        ms : :obj:`str`, optional
            If you pass the path to your local MuseScore 3 installation, ms3 will attempt to parse musicXML, MuseScore 2,
            and other formats by temporarily converting them. If you're using the standard path, you may try 'auto', or 'win' for
            Windows, 'mac' for MacOS, or 'mscore' for Linux. In case you do not pass the 'file_re' and the MuseScore executable is
            detected, all convertible files are automatically selected, otherwise only those that can be parsed without conversion.
        level: :obj:`str`
            Shorthand for setting logger_cfg['level'] to one of {'W', 'D', 'I', 'E', 'C', 'WARNING', 'DEBUG', 'INFO', 'ERROR', 'CRITICAL'}.
        """
        if level is not None:
            logger_cfg['level'] = level
        if 'level' not in logger_cfg or (logger_cfg['level'] is None):
            logger_cfg['level'] = 'w'
        super().__init__(subclass='Parse', logger_cfg=logger_cfg)
        self.simulate=simulate

        self.corpus_paths = {}
        """obj:`dict`
        {key -> path} dictionary with each corpus's base directory.
        """

        # defaultdicts with keys as keys, each holding a list with file information (therefore accessed via [key][i] )
        self.full_paths = defaultdict(list)
        """:obj:`collections.defaultdict`
        ``{key: [full_path]}`` dictionary of the full paths of all detected files.
        """

        self.rel_paths = defaultdict(list)
        """:obj:`collections.defaultdict`
        ``{key: [rel_path]}`` dictionary of the relative (to :obj:`.scan_paths`) paths of all detected files.
        """

        self.subdirs = defaultdict(list)
        """:obj:`collections.defaultdict`
        ``{key: [subdir]}`` dictionary that differs from :obj:`.rel_paths` only if ``key`` is included in the file's
        relative path: In these cases only the part after ``key`` is kept.
        This is useful to inspect subdirectories in the case where keys correspond to subcorpora.
        """

        self.scan_paths = defaultdict(list)
        """:obj:`collections.defaultdict`
        ``{key: [scan_path]}`` dictionary of the scan_paths from which each file was detected.
        """

        self.paths = defaultdict(list)
        """:obj:`collections.defaultdict`
        ``{key: [path]}`` dictionary of the paths of all detected files (without file name).
        """

        self.files = {}
        """:obj:`dict`
        ``{key: [file]}`` dictionary of file names with extensions of all detected files. Keys
        serve as inventory of available corpora, e.g. in self.keys().
        """

        self.id2file_info = {}
        """:obj:`dict`
        ``{(key, i): [File]}`` dictionary of :obj:`File` objects.
        """

        self.fnames = defaultdict(list)
        """:obj:`collections.defaultdict`
        ``{key: [fname]}`` dictionary of file names without extensions of all detected files.
        """

        self.fexts = defaultdict(list)
        """:obj:`collections.defaultdict`
        ``{key: [fext]}`` dictionary of file extensions of all detected files.
        """

        self._ms = get_musescore(ms, logger=self.logger)
        """:obj:`str`
        Path or command of the local MuseScore 3 installation if specified by the user."""


        self._parsed_mscx = {}
        """:obj:`dict`
        ``{(key, i): :py:attr:`~.score.Score`}`` dictionary of parsed scores.
        """

        self._annotations = {}
        """:obj:`dict`
        {(key, i): :py:attr:`~.annotations.Annotations`} dictionary of parsed sets of annotations.
        """
        
        self._fl_lists = {}
        """:obj:`dict`
        {(key, i): :obj:`pandas.DataFrame`} dictionary of DataFrames holding :py:attr:`~.score.Score.form_labels` tables.
        """

        self._notelists = {}
        """:obj:`dict`
        {(key, i): :obj:`pandas.DataFrame`} dictionary of DataFrames holding :py:attr:`~.score.Score.notes` tables.
        """

        self._restlists = {}
        """:obj:`dict`
        {(key, i): :obj:`pandas.DataFrame`} dictionary of DataFrames holding :py:attr:`~.score.Score.rests` tables 
        """

        self._noterestlists = {}
        """:obj:`dict`
        {(key, i): :obj:`pandas.DataFrame`} dictionary of DataFrames holding :py:attr:`~.score.Score.notes_and_rests` tables
        """

        self._eventlists = {}
        """:obj:`dict`
        {(key, i): :obj:`pandas.DataFrame`} dictionary of DataFrames holding :py:attr:`~.score.Score.events` tables.
        """

        self._labellists = {}
        """:obj:`dict`
        {(key, i): :obj:`pandas.DataFrame`} dictionary of DataFrames holding :py:attr:`~.score.Score.labels` tables.
        """

        self._chordlists = {}
        """:obj:`dict`
        {(key, i): :obj:`pandas.DataFrame`} dictionary of DataFrames holding :py:attr:`~.score.Score.chords` tables.
        """

        self._expandedlists = {}
        """:obj:`dict`
        {(key, i): :obj:`pandas.DataFrame`} dictionary of DataFrames holding :py:attr:`~.score.Score.expanded` tables.
        """

        self._cadencelists = {}
        """:obj:`dict`
        {(key, i): :obj:`pandas.DataFrame`} dictionary of DataFrames holding :py:attr:`~.score.Score.cadences` tables.
        """

        self._measurelists = {}
        """:obj:`dict`
        {(key, i): :obj:`pandas.DataFrame`} dictionary of DataFrames holding :py:attr:`~.score.Score.measures` tables.
        """

        self._metadata = pd.DataFrame()
        """:obj:`pandas.DataFrame`
        Concatenation of all parsed metadata TSVs.
        """

        self._parsed_tsv = {}
        """:obj:`dict`
        {(key, i): :obj:`pandas.DataFrame`} dictionary of all parsed (i.e. loaded as DataFrame) TSV files.
        """

        self._tsv_types = {}
        """:obj:`dict`
        {(key, i): :obj:`str`} dictionary of TSV types as inferred by :py:meth:`._infer_tsv_type`, i.e. one of
        ``None, 'notes', 'events', 'chords', 'rests', 'measures', 'labels'}``
        """

        self._playthrough2mc = {}
        """:obj:`dict`
        {(key, i): :obj:`pandas.Series`} dictionary of a parsed score's MC succession after 'unfolding' all repeats.
        """

        self._quarter_offsets = {True: {}, False: {}}
        """:obj:`dict`
        { unfolded? -> {(key, i) -> {mc_playthrough -> quarter_offset}} } dictionary with keys True and false.
        True: For every mc_playthrough (i.e., after 'unfolding' all repeats) the total sum of preceding quarter beats, measured from m. 1, b. 0. 
        False: For every mc the total sum of preceding quarter beats after deleting all but second endings.
        """

        self._views = {}
        """:obj:`dict`
        {key -> View} This dictionary caches :obj:`.View` objects to keep their state.
        """

        self._ignored_warnings = defaultdict(list)
        """:obj:`collections.defaultdict`
        {'logger_name' -> [(message_id), ...]} This dictionary stores the warnings to be ignored
        upon loading them from an IGNORED_WARNINGS file.
        """

        self.labels_cfg = {
            'staff': None,
            'voice': None,
            'harmony_layer': None,
            'positioning': False,
            'decode': True,
            'column_name': 'label',
            'color_format': None,
        }
        """:obj:`dict`
        Configuration dictionary to determine the output format of :py:attr:`~.score.Score.labels` and
        :py:attr:`~.score.Score.expanded` tables. The dictonary is passed to :py:attr:`~.score.Score` upon parsing.
        """
        self.labels_cfg.update(update_labels_cfg(labels_cfg, logger=self.logger))

        self._dataframes = {
            'notes': self._notelists,
            'rests': self._restlists,
            'notes_and_rests': self._noterestlists,
            'measures': self._measurelists,
            'events': self._eventlists,
            'labels': self._labellists,
            'chords': self._chordlists,
            'expanded': self._expandedlists,
            'cadences': self._cadencelists,
            'form_labels': self._fl_lists,
        }
        """:obj:`dict`
        Dictionary exposing the different :obj:`dicts<dict>` of :obj:`DataFrames<pandas.DataFrame>`.
        """


        self._matches = pd.DataFrame(columns=['scores']+list(Score.dataframe_types))
        """:obj:`pandas.DataFrame`
        Dataframe that holds the (file name) matches between MuseScore and TSV files.
        """

        self.corpus2fname2score = defaultdict(dict)
        """:obj:`collections.defaultdict`
        {key -> {fname -> score_id}} For each corpus: the list of names identifying pieces. 
        """

        self._pieces = defaultdict(dict)
        """:obj:`collections.defaultdict`
        {key -> {fname -> :class:`.Piece`}} For each corpus: the list of names identifying pieces. 
        """

        self.id2piece_id = {}
        """:obj:`dict`
        {(key, i) -> (key, fname)} dict for associating parsed files with their piece.
        """

        self.last_scanned_dir = directory
        """:obj:`str`
        The directory that was scanned for files last.
        """
        if directory is not None:
            if isinstance(directory, str):
                directory = [directory]
            for d in directory:
                self.add_dir(directory=d, key=key, file_re=file_re, folder_re=folder_re, exclude_re=exclude_re, recursive=recursive, **kwargs)
        if paths is not None:
            _ = self.add_files(paths, key=key, exclude_re=exclude_re)
    #%%%%%%%%%%%%%%%%%%%%%%%%%%%%% END of __init__() %%%%%%%%%%%%%%%%%%%%%%%%%%%%%#
    #%%%%%%%%%%%%%%%%%%%%%%%%%%%%%%%%%%%%%%%%%%%%%%%%%%%%%%%%%%%%%%%%%%%%%%%%%%%%%#



    def _add_annotations_by_ids(self, list_of_pairs, staff=None, voice=None, harmony_layer=1,
                                check_for_clashes=False):
        """ For each pair, adds the labels at tsv_id to the score at score_id.

        Parameters
        ----------
        list_of_pairs : list of (score_id, tsv_id)
            IDs of parsed files.
        staff : :obj:`int`, optional
            By default, labels are added to staves as specified in the TSV or to -1 (lowest).
            Pass an integer to specify a staff.
        voice : :obj:`int`, optional
            By default, labels are added to voices (notational layers) as specified in the TSV or to 1 (main voice).
            Pass an integer to specify a voice.
        harmony_layer : :obj:`int`, optional
            | By default, the labels are written into the staff's layer for Roman Numeral Analysis.
            | To change the behaviour pass
            | * None to instead attach them as absolute ('guitar') chords, meaning that when opened next time,
            |   MuseScore will split and encode those beginning with a note name ( resulting in ms3-internal harmony_layer 3).
            | * 2 to have MuseScore interpret them as Nashville Numbers
        check_for_clashes : :obj:`bool`, optional
            Defaults to True, meaning that the positions where the labels will be inserted will be checked for existing
            labels.
        """
        self._add_detached_annotations_by_ids(list_of_pairs, new_key='labels_to_attach')
        for score_id, tsv_id in list_of_pairs:
            score = self[score_id]
            score.attach_labels('labels_to_attach', staff=staff, voice=voice, harmony_layer=harmony_layer,
                                check_for_clashes=check_for_clashes,
                                remove_detached=True)



    def _add_detached_annotations_by_ids(self, list_of_pairs, new_key):
        """ For each pair, adds the labels at tsv_id to the score at score_id as a detached
        :py:class:`~ms3.annotations.Annotations` object.

        Parameters
        ----------
        list_of_pairs : list of (score_id, tsv_id)
            IDs of parsed files.
        new_key : :obj:`str`
            The key under which the detached annotations can be addressed using Score[new_key].
        """
        assert list_of_pairs is not None, "list_of_pairs cannot be None"
        for score_id, tsv_id in list_of_pairs:
            if pd.isnull(score_id):
                self.logger.info(f"No score found for annotation table {tsv_id}")
                continue
            if pd.isnull(tsv_id):
                self.logger.info(f"No labels found for score {score_id}")
                continue
            if score_id not in self._parsed_mscx:
                self.logger.info(f"{score_id} has not been parsed yet.")
                continue
            if tsv_id in self._annotations:
                k = tsv_id[0] if pd.isnull(new_key) else new_key
                try:
                    self._parsed_mscx[score_id].load_annotations(anno_obj=self._annotations[tsv_id], key=k)
                except:
                    print(f"score_id: {score_id}, labels_id: {tsv_id}")
                    raise
            elif tsv_id in self._parsed_tsv:
                k, i = tsv_id
                self.logger.warning(f"""The TSV {tsv_id} has not yet been parsed as Annotations object. Use parse_tsv(key='{k}') and specify cols={{'label': label_col}}.""")
            else:
                self.logger.debug(
                    f"Nothing to add to {score_id}. Make sure that its counterpart has been recognized as tsv_type 'labels' or 'expanded'.")


    def _make_grouped_ids(self, keys=None, ids=None):
        if ids is not None:
            grouped_ids = group_id_tuples(ids)
        else:
            grouped_ids = {k: list(range(len(self.fnames[k]))) for k in self._treat_key_param(keys)}
        return grouped_ids

    def _concat_id_df_dict(self, dict_of_dataframes, id_index=False, third_level_name=None):
        """Concatenate DataFrames contained in a {ID -> df} dictionary.

        Parameters
        ----------
        dict_of_dataframes : :obj:`dict`
            {ID -> DataFrame}
        id_index : :obj:`bool`, optional
            By default, the concatenated data will be differentiated through a three-level MultiIndex with the levels
            'rel_paths', 'fnames', and '{which}_id'. Pass True if instead you want the first two levels to correspond to the file's IDs.
        third_level_name : :obj:`str`, optional

        Returns
        -------
        :obj:`pandas.DataFrame`
        """
        d = {k: v for k, v in dict_of_dataframes.items() if v.shape[0] > 0}
        if len(d) == 0:
            self.logger.info(f"Nothing to concatenate:\n{dict_of_dataframes}")
            return
        if id_index:
            result = pd.concat(d.values(), keys=d.keys())
            result.index.names = ['key', 'i', third_level_name]
        else:
            levels = [(self.rel_paths[key][i], self.fnames[key][i]) for key, i in d.keys()]
            result = pd.concat(d.values(), keys=levels)
            result.index.names = ['rel_paths', 'fnames', third_level_name]
        return result


    def _concat_lists(self, which, id_index=False, keys=None, ids=None, quarterbeats=False, unfold=False, interval_index=False):
        """ Boiler plate for concatenating DataFrames with the same type of information.

        Parameters
        ----------
        which : {'cadences', 'chords', 'events', 'expanded', 'labels', 'measures', 'notes_and_rests', 'notes', 'rests', 'form_labels'}
        id_index : :obj:`bool`, optional
            By default, the concatenated data will be differentiated through a three-level MultiIndex with the levels
            'rel_paths', 'fnames', and '{which}_id'. Pass True if instead you want the first two levels to correspond to the file's IDs.
        keys
        ids

        Returns
        -------

        """
        d = self.get_dataframes(keys, ids, flat=False, quarterbeats=quarterbeats, unfold=unfold, interval_index=interval_index, **{which: True})
        d = d[which] if which in d else {}
        msg = {
            'cadences': 'cadence lists',
            'chords': '<chord> tables',
            'events': 'event tables',
            'expanded': 'expandable annotation tables',
            'labels': 'annotation tables',
            'measures': 'measure lists',
            'notes': 'note lists',
            'notes_and_rests': 'note and rest lists',
            'rests': 'rest lists',
            'form_labels': 'form label tables'
        }
        if len(d) == 0:
            if keys is None and ids is None:
                self.logger.info(f'This Parse object does not include any {msg[which]}.')
            else:
                self.logger.info(f'keys={keys}, ids={ids}, does not yield any {msg[which]}.')
            return pd.DataFrame()
        return self._concat_id_df_dict(d, id_index=id_index, third_level_name=f"{which}_id")

    def cadences(self, keys=None, ids=None, quarterbeats=False, unfold=False, interval_index=False):
        return self._concat_lists('cadences', keys=keys, ids=ids, quarterbeats=quarterbeats, unfold=unfold,
                                  interval_index=interval_index)

    def chords(self, keys=None, ids=None, quarterbeats=False, unfold=False, interval_index=False):
        return self._concat_lists('chords', keys=keys, ids=ids, quarterbeats=quarterbeats, unfold=unfold,
                                  interval_index=interval_index)

    def events(self, keys=None, ids=None, quarterbeats=False, unfold=False, interval_index=False):
        return self._concat_lists('events', keys=keys, ids=ids, quarterbeats=quarterbeats, unfold=unfold,
                                  interval_index=interval_index)

    def expanded(self, keys=None, ids=None, quarterbeats=False, unfold=False, interval_index=False):
        return self._concat_lists('expanded', keys=keys, ids=ids, quarterbeats=quarterbeats, unfold=unfold,
                                  interval_index=interval_index)

    def form_labels(self, keys=None, ids=None, quarterbeats=False, unfold=False, interval_index=False):
        return self._concat_lists('form_labels', keys=keys, ids=ids, quarterbeats=quarterbeats, unfold=unfold,
                                  interval_index=interval_index)

    def labels(self, keys=None, ids=None, quarterbeats=False, unfold=False, interval_index=False):
        return self._concat_lists('labels', keys=keys, ids=ids, quarterbeats=quarterbeats, unfold=unfold,
                                  interval_index=interval_index)

    def measures(self, keys=None, ids=None, quarterbeats=False, unfold=False, interval_index=False):
        return self._concat_lists('measures', keys=keys, ids=ids, quarterbeats=quarterbeats, unfold=unfold,
                                  interval_index=interval_index)

    def notes(self, keys=None, ids=None, quarterbeats=False, unfold=False, interval_index=False):
        return self._concat_lists('notes', keys=keys, ids=ids, quarterbeats=quarterbeats, unfold=unfold,
                                  interval_index=interval_index)

    def notes_and_rests(self, keys=None, ids=None, quarterbeats=False, unfold=False, interval_index=False):
        return self._concat_lists('notes_and_rests', keys=keys, ids=ids, quarterbeats=quarterbeats, unfold=unfold,
                                  interval_index=interval_index)

    def rests(self, keys=None, ids=None, quarterbeats=False, unfold=False, interval_index=False):
        return self._concat_lists('rests', keys=keys, ids=ids, quarterbeats=quarterbeats, unfold=unfold,
                                  interval_index=interval_index)

    def ids(self, keys=None):
        data = {}
        keys = self._treat_key_param(keys)
        for key in keys:
            fnames = self.fnames[key]
            for i, fname in enumerate(fnames):
                id = (key, i)
                data[id] = os.path.join(self.rel_paths[key][i], fname)
        result = pd.Series(data, name='file')
        result.index = pd.MultiIndex.from_tuples(result.index, names=['key', 'i'])
        return result


    @property
    def ms(self):
        return self._ms

    @ms.setter
    def ms(self, ms):
        self._ms = get_musescore(ms, logger=self.logger)


    @property
    def parsed_mscx(self):
        """:obj:`pandas.DataFrame`
        Returns an overview of the parsed scores."""
        if len(self._parsed_mscx) == 0:
            self.logger.info("No scores have been parsed yet. Use parse() or parse_mscx()")
            return None
        ids = list(self._iterids(only_parsed_mscx=True))
        ix = self.ids2idx(ids, pandas_index=True)
        paths = pd.Series([os.path.join(self.rel_paths[k][i], self.files[k][i]) for k, i in ids], index=ix, name='paths')
        attached = pd.Series([len(self._parsed_mscx[id].annotations.df) if self._parsed_mscx[id].annotations is not None else 0 for id in ids],
                             index=ix, name='labels')
        detached_keys = [', '.join(self._parsed_mscx[id]._detached_annotations.keys()) if len(
            self._parsed_mscx[id]._detached_annotations) > 0 else None for id in ids]
        if all(k is None for k in detached_keys):
            res = pd.concat([paths, attached], axis=1)
        else:
            detached_keys = pd.Series(detached_keys, index=ix,
                                  name='detached_annotations')
            res = pd.concat([paths, attached, detached_keys], axis=1)
        return res.sort_index()

    @property
    def parsed_tsv(self):
        """:obj:`pandas.DataFrame`
        Returns an overview of the parsed TSV files."""
        if len(self._parsed_tsv) == 0:
            self.logger.info("No TSV files have been parsed yet. Use parse() or parse_tsv()")
            return None
        ids = list(self._iterids(only_parsed_tsv=True))
        ix = self.ids2idx(ids, pandas_index=True)
        paths = pd.Series([os.path.join(self.rel_paths[k][i], self.files[k][i]) for k, i in ids], index=ix, name='paths')
        types = pd.Series([self._tsv_types[id] for id in ids], index=ix, name='types')
        res = pd.concat([paths, types], axis=1)
        return res.sort_index()


    def add_labels(self, use=None):
        for _, view in self:
            view.add_labels(use=use)



    def add_detached_annotations(self, keys=None, use=None, tsv_key=None, new_key='old', revision_specifier=None):
        """ Add :py:attr:`~.annotations.Annotations` objects generated from TSV files to the :py:attr:`~.score.Score`
        objects to which they are being matched based on their filenames or on ``match_dict``.

        Parameters
        ----------
        keys : :obj:`str` or :obj:`~collections.abc.Collection`, optional
            Key(s) under which score files are stored. By default, all keys are selected.
        use : :obj:`str`, optional
            By default, if several sets of annotation files are found, the user is asked to input
            in which order to pick them. Instead, they can specify the name of a column of
            _.pieces(), especially 'expanded' or 'labels' to be using only these.
        new_key : :obj:`str`, optional
            The key under which the :py:attr:`~.annotations.Annotations` objects will be available after attaching
            them to the :py:attr:`~.score.Score` objects (``Parsed.parsed_mscx[ID].new_key``).
        tsv_key : :obj:`str`, optional
            A key under which parsed TSV files are stored of which the type has been inferred as 'labels'.
            Note that passing ``tsv_key`` results in the deprecated use of Parse.match_files(). The preferred way
            is to parse the labels to be attached under the same key as the scores and use
            View.add_detached_labels().
        revision_specifier : :obj:`str`, optional
            If you want to retrieve a previous version of the TSV file from a git commit (e.g. for
            using compare_labels()), pass the commit's SHA.
        """
        keys = self._treat_key_param(keys)
        if tsv_key is None:
            for key in keys:
                view = self._get_view(key)
                view.add_detached_annotations(use=use, new_key=new_key, revision_specifier=revision_specifier)
            return
        matches = self.match_files(keys=keys + [tsv_key])
        matches = matches[matches.labels.notna() | matches.expanded.notna()]
        matches.labels.fillna(matches.expanded, inplace=True)
        list_of_pairs = list(matches[['scores', 'labels']].itertuples(name=None, index=False))
        if len(list_of_pairs) == 0:
            self.logger.error(f"No files could be matched based on file names, probably a bug due to the deprecated use of the tsv_key parameter."
                    f"The preferred way of adding labels is parsing them under the same key as the scores and use Parse[key].add_detached_annotations()")
            return
        self._add_detached_annotations_by_ids(list_of_pairs, new_key=new_key)



    def add_dir(self, directory, key=None, file_re=None, folder_re='.*', exclude_re=None, recursive=True, **kwargs):
        """
        This method decides if the directory ``directory`` contains several corpora or if it is a corpus
        itself, and calls _.add_corpus() for every corpus.

        Parameters
        ----------
        directory : :obj:`str`
            Directory to scan for files.
        key : :obj:`str`, optional
            By default, the folder names of the detected corpora are used as keys. If you pass a string,
            you force ``directory`` to be treated as one corpus, identified by the given string.
        file_re : :obj:`str`, optional
            Regular expression for filtering certain file names. By default, all parseable score files and TSV files are detected,
            depending on whether the MuseScore 3 executable is specified as :py:attr:``Parse.ms``, or not.
            The regEx is checked with search(), not match(), allowing for fuzzy search.
        folder_re : :obj:`str`, optional
            Regular expression for filtering certain folder names.
            The regEx is checked with search(), not match(), allowing for fuzzy search.
        exclude_re : :obj:`str`, optional
            Any files or folders (and their subfolders) including this regex will be disregarded. By default, files
            whose file names include ``_reviewed`` or start with ``.`` or ``_`` or ``concatenated`` are excluded.
        recursive : :obj:`bool`, optional
            By default, sub-directories are recursively scanned. Pass False to scan only ``dir``.
        """
        directory = resolve_dir(directory)
        if not os.path.isdir(directory):
            self.logger.warning(f"{directory} is not an existing directory.")
            return
        self.last_scanned_dir = directory

        if not recursive:
            self.add_corpus(directory, key=key, file_re=file_re, folder_re=folder_re, exclude_re=exclude_re, recursive=recursive)
            return

        # new corpus/corpora to be added
        directories = sorted(iterate_corpora(directory, logger=self.logger))
        n_corpora = len(directories)
        if n_corpora == 0:
            corpus_name = os.path.basename(directory.strip('/'))
            self.logger.debug(f"Treating {directory} as corpus with key='{corpus_name}'.")
            if key is None:
                key = corpus_name
            elif key != corpus_name:
                self.logger.info(f"Using key '{key}' instead of '{corpus_name}'.")
            self.add_corpus(directory, key=key, file_re=file_re, folder_re=folder_re, exclude_re=exclude_re, recursive=recursive, **kwargs)
        else:
            self.logger.debug(f"{n_corpora} corpora detected.")
            if key is None:
                if exclude_re is not None:
                    directories = [d for d in directories if re.search(exclude_re, os.path.basename(d)) is None]
                for d in directories:
                    self.add_corpus(d, key=key, file_re=file_re, folder_re=folder_re, exclude_re=exclude_re, recursive=recursive)
                mscx_files = [file for file in os.listdir(directory) if file.endswith('.mscx')]
                top_level = os.path.basename(directory)
                self.look_for_ignored_warnings(directory, key=top_level)
                if len(mscx_files) > 0:
                    self.logger.warning(f"The following MSCX files are lying on the top level '{top_level}' and have not been registered (call with recursive=False to add them):"
                                        f"\n{mscx_files}", extra={"message_id": (7, top_level)})
            else:
                self.logger.warning(f"The following corpora are to be grouped under the same key '{key}', which can lead to unexpected behaviours:\n{', '.join(directories)}.")
                self.add_corpus(directory, key=key, file_re=file_re, folder_re=folder_re, exclude_re=exclude_re, recursive=recursive, **kwargs)



    def add_corpus(self, directory, key=None, file_re=None, folder_re='.*', exclude_re=None, recursive=True, **kwargs):
        """
        This method scans the directory ``directory`` for files matching the criteria and groups their paths, file names, and extensions
        under the same key, considering them as one corpus.
        to the Parse object without looking at them. The

        Parameters
        ----------
        directory : :obj:`str`
            Directory to scan for files.
        key : :obj:`str`, optional
            By default, the folder name of ``directory`` is used as name for this corpus. Pass a string to
            use a different identifier.
        file_re : :obj:`str`, optional
            Regular expression for filtering certain file names. By default, all parseable score files and TSV files are detected,
            depending on whether the MuseScore 3 executable is specified as :py:attr:``Parse.ms``, or not.
            The regEx is checked with search(), not match(), allowing for fuzzy search.
        folder_re : :obj:`str`, optional
            Regular expression for filtering certain folder names.
            The regEx is checked with search(), not match(), allowing for fuzzy search.
        exclude_re : :obj:`str`, optional
            Any files or folders (and their subfolders) including this regex will be disregarded. By default, files
            whose file names include ``_reviewed`` or start with ``.`` or ``_`` or ``concatenated`` are excluded.
        recursive : :obj:`bool`, optional
            By default, sub-directories are recursively scanned. Pass False to scan only ``dir``.
        **kwargs:
            User other folder names than the default ones.
        """
<<<<<<< HEAD
        convertible = self.ms is not None
=======
        directory = resolve_dir(directory)
        if not os.path.isdir(directory):
            self.logger.warning(f"{directory} is not an existing directory.")
            return
>>>>>>> 5984fba8
        if file_re is None:
            file_re = Score._make_extension_regex(tsv=True, convertible=convertible)
        if exclude_re is None:
            exclude_re = r'(^(\.|_|concatenated_)|_reviewed)'
        directory = resolve_dir(directory)
        self.last_scanned_dir = directory
        if key is None:
            key = os.path.basename(directory)
        if key not in self.files:
            self.logger.debug(f"Adding {directory} as new corpus with key '{key}'.")
            self.files[key] = []
            self.corpus_paths[key] = resolve_dir(directory)
        else:
            self.logger.info(f"Adding {directory} to existing corpus with key '{key}'.")

        top_level_folders, top_level_files = first_level_files_and_subdirs(directory)
        self.logger.debug(f"Top level folders: {top_level_folders}\nTop level files: {top_level_files}")

        added_ids = []

        # look for scores
        scores_folder = None
        if 'scores' in kwargs and kwargs['scores'] in top_level_folders:
            scores_folder = kwargs['scores']
        elif 'MS3' in top_level_folders:
            scores_folder = 'MS3'
        elif 'scores' in top_level_folders:
            scores_folder = 'scores'
        else:
            msg = f"No scores folder found among {top_level_folders}."
            if 'scores' not in kwargs:
                msg += " If one of them has MuseScore files, indicate it by passing scores='scores_folder'."
            self.logger.info(msg)
        if scores_folder is not None:
            score_re = Score._make_extension_regex(convertible=convertible)
            scores_path = os.path.join(directory, scores_folder)
            score_paths = sorted(scan_directory(scores_path, file_re=score_re, recursive=recursive))
            score_ids = self.add_files(paths=score_paths, key=key)
            added_ids += score_ids
            score_fnames = self._get_unambiguous_fnames_from_ids(score_ids, key=key)

            for fname, id in score_fnames.items():
                piece = self._get_piece(key, fname)
                piece.type2file_info['score'] = self.id2file_info[id]
                self.id2piece_id[id] = (key, fname)
                # if fname in self.corpus2fname2score[key]:
                #     if self.corpus2fname2score[key][fname] == id:
                #         self.debug(f"'{fname} had already been matched to {id}.")
                #     else:
                #         self.warning(f"'{fname} had already been matched to {self.corpus2fname2score[key][fname]}")
            self.corpus2fname2score[key].update(score_fnames)

        # look for metadata
        if 'metadata.tsv' in top_level_files:
            default_metadata_path = os.path.join(directory, 'metadata.tsv')
            self.logger.debug(f"'metadata.tsv' was detected and added.")
            added_ids += self.add_files(paths=default_metadata_path, key=key)
            metadata_id = added_ids[-1]
            self.parse_tsv(ids=[metadata_id])
            metadata_tsv = self._parsed_tsv[metadata_id]
            metadata_fnames = metadata_tsv.fnames
        else:
            metadata_id = None



        return
        paths = sorted(
            scan_directory(directory, file_re=file_re, folder_re=folder_re, exclude_re=exclude_re,
                           recursive=recursive, logger=self.logger))
        if len(paths) == 0:
            self.logger.info(f"No matching files found in {directory}.")
            return
        added_ids = self.add_files(paths=paths, key=key)
        if len(added_ids) == 0:
            self.logger.debug(f"No files from {directory} have been added.")
            return
        _, first_i = added_ids[0]
        if 'metadata.tsv' in self.files[key][first_i:]:
            self.logger.debug(f"Found metadata.tsv for corpus '{key}'.")
        elif 'metadata.tsv' in self.files[key]:
            self.logger.debug(f"Had already found metadata.tsv for corpus '{key}'.")
        else:
            # if no metadata have been found (e.g. because excluded via file_re), add them if they're there
            default_metadata_path = os.path.join(directory, 'metadata.tsv')
            if os.path.isfile(default_metadata_path):
                self.logger.info(f"'metadata.tsv' was detected and automatically added for corpus '{key}'.")
                metadata_id = self.add_files(paths=default_metadata_path, key=key)
                added_ids += metadata_id
            else:
                self.logger.info(f"No metadata found for corpus '{key}'.")
<<<<<<< HEAD
=======
        self.corpus_paths[key] = directory
>>>>>>> 5984fba8
        self.look_for_ignored_warnings(directory, key)

    def look_for_ignored_warnings(self, directory, key):
        default_ignored_warnings_path = os.path.join(directory, 'IGNORED_WARNINGS')
        if os.path.isfile(default_ignored_warnings_path):
            self.logger.info(f"IGNORED_WARNINGS detected for {key}.")
            self.load_ignored_warnings(default_ignored_warnings_path)

    def load_ignored_warnings(self, path):
        ignored_warnings = parse_ignored_warnings_file(path)  # parse IGNORED_WARNINGS file into a {logger_name -> [message_id]} dict
        logger_names = set(self.logger_names.values())
        all_logger_names = set()
        for name in logger_names:
            while name != '' and name not in all_logger_names:
                all_logger_names.add(name)
                try:
                    split_pos = name.rindex('.')
                    name = name[:split_pos]
                except:
                    name = ''
        for to_be_configured, message_ids in ignored_warnings.items():
            self._ignored_warnings[to_be_configured].extend(message_ids)
            if to_be_configured not in all_logger_names:
                self.logger.warning(f"This Parse object is not using any logger called '{to_be_configured}', "
                                    f"which was, however, indicated in {path}.", extra={"message_id": (14, to_be_configured)})
            configured = get_logger(to_be_configured, ignored_warnings=message_ids)
            configured.debug(f"This logger has been configured to set warnings with the following IDs to DEBUG:\n{message_ids}.")

    def add_files(self, paths, key=None, exclude_re=None):
        """

        Parameters
        ----------
        paths : :obj:`~collections.abc.Collection`
            The paths of the files you want to add to the object.
        key : :obj:`str`
            | Pass a string to identify the loaded files.
            | If None is passed, paths relative to :py:attr:`last_scanned_dir` are used as keys. If :py:meth:`add_dir`
              hasn't been used before, the longest common prefix of all paths is used.

        Returns
        -------
        :obj:`list`
            The IDs of the added files.
        """
        if paths is None or len(paths) == 0:
            self.logger.debug(f"add_files() was called with paths = '{paths}'.")
            return []
        if isinstance(paths, str):
            paths = [paths]
        json_ixs = [i for i, p in enumerate(paths) if p.endswith('.json')]
        if len(json_ixs) > 0:
            for i in reversed(json_ixs):
                try:
                    with open(paths[i]) as f:
                        loaded_paths = json.load(f)
                    paths.extend(loaded_paths)
                    self.logger.info(f"Unpacked the {len(loaded_paths)} paths found in {paths[i]}.")
                    del(paths[i])
                except Exception:
                    self.logger.info(f"Could not load paths from {paths[i]} because of the following error(s):\n{sys.exc_info()[1]}")
        if key is None:
            # try to see if any of the paths is part of a corpus (superdir has 'metadata.tsv')
            for path in paths:
                parent_corpus = path2parent_corpus(path)
                if parent_corpus is not None:
                    key = os.path.basename(parent_corpus)
                    self.logger.info(f"Using key='{key}' because the directory contains 'metadata.tsv' or is a git repository.")
                    metadata_path = os.path.join(parent_corpus, 'metadata.tsv')
                    if metadata_path not in paths:
                        paths.append(metadata_path)
                        self.logger.info(f"{metadata_path} was automatically added.")
                    break
        if key is None:
            # if only one key is available, pick that one
            keys = self.keys()
            if len(keys) == 1:
                key = keys[0]
                self.logger.info(f"Using key='{key}' because it is the only one currently in use.")
            else:
                self.logger.error(f"Couldn't add individual files because no key was specified and no key could be inferred.",
                                  extra={"message_id": (8,)})
                return []
        if key not in self.files:
            self.logger.debug(f"Adding '{key}' as new corpus.")
            self.files[key] = []
        if isinstance(paths, str):
            paths = [paths]
        if exclude_re is not None:
            paths = [p for p in paths if re.search(exclude_re, p) is None]
        if self.last_scanned_dir is None:
            # if len(paths) > 1:
            #     self.last_scanned_dir = commonprefix(paths, os.path.sep)
            # else:
            #     self.last_scanned_dir = os.path.dirname(paths[0])
            self.last_scanned_dir = os.getcwd()

        self.logger.debug(f"Attempting to add {len(paths)} files...")
        if key is None:
            ids = [self._handle_path(p, path2parent_corpus(p)) for p in paths]
        else:
            ids = [self._handle_path(p, key) for p in paths]
        if sum(True for x in ids if x[0] is not None) > 0:
            selector, added_ids = zip(*[(i, x) for i, x in enumerate(ids) if x[0] is not None])
            exts = self.count_extensions(ids=added_ids, per_key=True)
            self.logger.debug(f"{len(added_ids)} paths stored:\n{pretty_dict(exts, 'EXTENSIONS')}")
            return added_ids
        else:
            self.logger.info("No files added.")
            return []




    def annotation_objects(self):
        """Iterator through all annotation objects."""
        yield from self._annotations.items()




    def attach_labels(self, keys=None, annotation_key=None, staff=None, voice=None, harmony_layer=None, check_for_clashes=True):
        """ Attach all :py:attr:`~.annotations.Annotations` objects that are reachable via ``Score.annotation_key`` to their
        respective :py:attr:`~.score.Score`, changing their current XML. Calling :py:meth:`.output_mscx` will output
        MuseScore files where the annotations show in the score.

        Parameters
        ----------
        keys : :obj:`str` or :obj:`~collections.abc.Collection`, optional
            Key(s) under which parsed MuseScore files are stored. By default, all keys are selected.
        annotation_key : :obj:`str` or :obj:`list` or :obj:`tuple`, optional
            Key(s) under which the :py:attr:`~.annotations.Annotations` objects to be attached are stored in the
            :py:attr:`~.score.Score` objects. By default, all keys are selected.
        staff : :obj:`int`, optional
            If you pass a staff ID, the labels will be attached to that staff where 1 is the upper stuff.
            By default, the staves indicated in the 'staff' column of :obj:`ms3.annotations.Annotations.df`
            will be used.
        voice : {1, 2, 3, 4}, optional
            If you pass the ID of a notational layer (where 1 is the upper voice, blue in MuseScore),
            the labels will be attached to that one.
            By default, the notational layers indicated in the 'voice' column of
            :obj:`ms3.annotations.Annotations.df` will be used.
        check_for_clashes : :obj:`bool`, optional
            By default, warnings are thrown when there already exists a label at a position (and in a notational
            layer) where a new one is attached. Pass False to deactivate these warnings.
        """
        layers = self.count_annotation_layers(keys, which='detached', per_key=True)
        if len(layers) == 0:
            ks = '' if keys is None else ' under the key(s) ' + keys
            self.logger.warning(f"No detached annotations found{ks}.")
            return
        if annotation_key is None:
            annotation_key = list(layers.keys())
        elif isinstance(annotation_key, str):
            annotation_key = [annotation_key]
        if any(True for k in annotation_key if k not in layers):
            wrong = [k for k in annotation_key if k not in layers]
            annotation_key = [k for k in annotation_key if k in layers]
            if len(annotation_key) == 0:
                self.logger.error(
f"""'{wrong}' are currently not keys for sets of detached labels that have been added to parsed scores.
Currently available annotation keys are {list(layers.keys())}""")
                return
            else:
                self.logger.warning(
f"""'{wrong}' are currently not keys for sets of detached labels that have been added to parsed scores.
Continuing with {annotation_key}.""")

        ids = list(self._iterids(keys, only_detached_annotations=True))
        reached, goal = 0, 0
        for id in ids:
            for anno_key in annotation_key:
                if anno_key in self._parsed_mscx[id]:
                    r, g = self._parsed_mscx[id].attach_labels(anno_key, staff=staff, voice=voice, harmony_layer=harmony_layer, check_for_clashes=check_for_clashes)
                    self.logger.info(f"{r}/{g} labels successfully added to {self.files[id[0]][id[1]]}")
                    reached += r
                    goal += g
        self.logger.info(f"{reached}/{goal} labels successfully added to {len(ids)} files.")
        self._collect_annotations_objects_references(ids=ids)


    def change_labels_cfg(self, labels_cfg={}, staff=None, voice=None, harmony_layer=None, positioning=None, decode=None, column_name=None, color_format=None):
        """ Update :obj:`Parse.labels_cfg` and retrieve new 'labels' tables accordingly.

        Parameters
        ----------
        labels_cfg : :obj:`dict`
            Using an entire dictionary or, to change only particular options, choose from:
        staff, voice, harmony_layer, positioning, decode, column_name
            Arguments as they will be passed to :py:meth:`~ms3.annotations.Annotations.get_labels`
        """
        keys = ['staff', 'voice', 'harmony_layer', 'positioning', 'decode', 'column_name', 'color_format']
        for k in keys:
            val = locals()[k]
            if val is not None:
                labels_cfg[k] = val
        updated = update_labels_cfg(labels_cfg, logger=self.logger)
        self.labels_cfg.update(updated)
        for score in self._parsed_mscx.values():
            score.change_labels_cfg(labels_cfg=updated)
        ids = list(self._labellists.keys())
        if len(ids) > 0:
            self._extract_and_cache_dataframes(ids=ids, labels=True)


    def check_labels(self, keys=None, ids=None):
        if len(self._parsed_mscx) == 0:
            self.logger.info("No scores have been parsed so far. Use parse_mscx()")
            return
        if ids is None:
            ids = list(self._iterids(keys, only_parsed_mscx=True))
        checks = {id: self._parsed_mscx[id].check_labels() for id in ids}
        checks = {k: v for k, v in checks.items() if v is not None and len(v) > 0}
        if len(checks) > 0:
            idx = self.ids2idx(checks.keys(), pandas_index=True)
            return pd.concat(checks.values(), keys=idx, names=idx.names)
        return pd.DataFrame()

    def color_non_chord_tones(self, keys=None, ids=None, color_name='red'):
        if len(self._parsed_mscx) == 0:
            self.logger.info("No scores have been parsed so far. Use parse_mscx()")
            return
        if ids is None:
            ids = list(self._iterids(keys, only_parsed_mscx=True))
        else:
            ids = [id for id in ids if id in self._parsed_mscx]
        result = {}
        for id in ids:
            score = self._parsed_mscx[id]
            result[id] = score.color_non_chord_tones(color_name=color_name)
        return result


    def _extract_and_cache_dataframes(self, keys=None, ids=None, notes=False, rests=False, notes_and_rests=False, measures=False, events=False,
                                      labels=False, chords=False, expanded=False, form_labels=False, cadences=False, only_new=True):
        """ Extracts DataFrames from the parsed scores in ``keys`` and stores them in dictionaries.

        Parameters
        ----------
        keys : :obj:`str` or :obj:`~collections.abc.Collection`, optional
            Key(s) under which parsed MuseScore files are stored. By default, all keys are selected.
        ids : :obj:`~collections.abc.Collection`
            If you pass a collection of IDs, ``keys`` is ignored and ``only_new`` is set to False.
        notes, rests, notes_and_rests, measures, events, labels, chords, expanded, cadences : :obj:`bool`, optional
        only_new : :obj:`bool`, optional
            Set to False to also retrieve lists that had already been retrieved.
        """
        if len(self._parsed_mscx) == 0:
            self.logger.debug("No scores have been parsed so far. Use Parse.parse_mscx()")
            return
        if ids is None:
            only_new = False
            ids = list(self._iterids(keys, only_parsed_mscx=True))
        scores = {id: self._parsed_mscx[id] for id in ids if id in self._parsed_mscx}
        bool_params = Score.dataframe_types
        l = locals()
        params = {p: l[p] for p in bool_params}

        for i, score in scores.items():
            for param, li in self._dataframes.items():
                if params[param] and (i not in li or not only_new):
                    if self.simulate:
                        df = pd.DataFrame()
                    else:
                        df = score.mscx.__getattribute__(param)()
                    if df is not None:
                        li[i] = df


    def compare_labels(self, detached_key, new_color='ms3_darkgreen', old_color='red',
                       detached_is_newer=False):
        """ Compare detached labels ``key`` to the ones attached to the Score.
        By default, the attached labels are considered as the reviewed version and changes are colored in green;
        Changes with respect to the detached labels are attached to the Score in red.

        Parameters
        ----------
        detached_key : :obj:`str`
            Key under which the detached labels that you want to compare have been added to the scores.
        new_color, old_color : :obj:`str` or :obj:`tuple`, optional
            The colors by which new and old labels are differentiated. Identical labels remain unchanged.
        detached_is_newer : :obj:`bool`, optional
            Pass True if the detached labels are to be added with ``new_color`` whereas the attached changed labels
            will turn ``old_color``, as opposed to the default.
        store_with_suffix : :obj:`str`, optional
            If you pass a suffix, the comparison MSCX files are stored with this suffix next to the originals.

        Returns
        -------
        :obj:`dict`
            {ID -> (n_new_labels, n_removed_labels)} dictionary.
        """
        assert detached_key != 'annotations', "Pass a key of detached labels, not 'annotations'."
        ids = list(self._iterids(None, only_detached_annotations=True))
        if len(ids) == 0:
            if len(self._parsed_mscx) == 0:
                self.logger.info("No scores have been parsed so far.")
                return {}
            self.logger.info("None of the parsed scores include detached labels to compare.")
            return {}
        available_keys = set(k for id in ids for k in self._parsed_mscx[id]._detached_annotations)
        if detached_key not in available_keys:
            self.logger.info(f"""None of the parsed scores include detached labels with the key '{detached_key}'.
Available keys: {available_keys}""")
            return {}
        ids = [id for id in ids if detached_key in self._parsed_mscx[id]._detached_annotations]
        self.logger.info(f"{len(ids)} parsed scores include detached labels with the key '{detached_key}'.")
        comparison_results = {}
        for id in ids:
            comparison_results[id] = self._parsed_mscx[id].compare_labels(detached_key=detached_key, new_color=new_color, old_color=old_color,
                                                 detached_is_newer=detached_is_newer)
        return comparison_results


    def count_annotation_layers(self, keys=None, which='attached', per_key=False):
        """ Counts the labels for each annotation layer defined as (staff, voice, harmony_layer).
        By default, only labels attached to a score are counted.

        Parameters
        ----------
        keys : :obj:`str` or :obj:`~collections.abc.Collection`, optional
            Key(s) for which to count annotation layers.  By default, all keys are selected.
        which : {'attached', 'detached', 'tsv'}, optional
            'attached': Counts layers from annotations attached to a score.
            'detached': Counts layers from annotations that are in a Score object, but detached from the score.
            'tsv': Counts layers from Annotation objects that have been loaded from or into annotation tables.
        per_key : :obj:`bool`, optional
            If set to True, the results are returned as a dict {key: Counter}, otherwise the counts are summed up in one Counter.
            If ``which='detached'``, the keys are keys from Score objects, otherwise they are keys from this Parse object.

        Returns
        -------
        :obj:`dict` or :obj:`collections.Counter`
            By default, the function returns a Counter of labels for every annotation layer (staff, voice, harmony_layer)
            If ``per_key`` is set to True, a dictionary {key: Counter} is returned, separating the counts.
        """
        res_dict = defaultdict(Counter)

        if which == 'detached':
            for id in self._iterids(keys, only_detached_annotations=True):
                for key, annotations in self._parsed_mscx[id]._detached_annotations.items():
                    if key != 'annotations':
                        _, layers = annotations.annotation_layers
                        layers_dict = {tuple(None if pd.isnull(e) else e for e in t): count for t, count in
                                       layers.to_dict().items()}
                        res_dict[key].update(layers_dict)
        elif which in ['attached', 'tsv']:
            for key, i in self._iterids(keys):
                if (key, i) in self._annotations:
                    ext = self.fexts[key][i]
                    if (which == 'attached' and ext == '.mscx') or (which == 'tsv' and ext != '.mscx'):
                        _, layers = self._annotations[(key, i)].annotation_layers
                        layers_dict = {tuple(None if pd.isnull(e) else e for e in t): count for t, count in
                                       layers.to_dict().items()}
                        res_dict[key].update(layers_dict)
        else:
            self.logger.error(f"Parameter 'which' needs to be one of {{'attached', 'detached', 'tsv'}}, not {which}.")
            return {} if per_key else pd.Series()


        def make_series(counts):
            if len(counts) == 0:
                return pd.Series()
            data = counts.values()
            ks = list(counts.keys())
            #levels = len(ks[0])
            names = ['staff', 'voice', 'harmony_layer', 'color'] #<[:levels]
            ix = pd.MultiIndex.from_tuples(ks, names=names)
            return pd.Series(data, ix)

        if per_key:
            res = {k: make_series(v) for k, v in res_dict.items()}
        else:
            res = make_series(sum(res_dict.values(), Counter()))
        if len(res) == 0:
            self.logger.info("No annotations found. Maybe no scores have been parsed using parse_mscx()?")
        return res


    def count_extensions(self, keys=None, ids=None, per_key=False, per_subdir=False):
        """ Count file extensions.

        Parameters
        ----------
        keys : :obj:`str` or :obj:`~collections.abc.Collection`, optional
            Key(s) for which to count file extensions.  By default, all keys are selected.
        ids : :obj:`~collections.abc.Collection`
            If you pass a collection of IDs, ``keys`` is ignored and only the selected extensions are counted.
        per_key : :obj:`bool`, optional
            If set to True, the results are returned as a dict {key: Counter},
            otherwise the counts are summed up in one Counter.
        per_subdir : :obj:`bool`, optional
            If set to True, the results are returned as {key: {subdir: Counter} }. ``per_key=True`` is therefore implied.

        Returns
        -------
        :obj:`dict`
            By default, the function returns a Counter of file extensions (Counters are converted to dicts).
            If ``per_key`` is set to True, a dictionary {key: Counter} is returned, separating the counts.
            If ``per_subdir`` is set to True, a dictionary {key: {subdir: Counter} } is returned.
        """

        if per_subdir:
            res_dict = defaultdict(dict)
            for k, subdir, ixs in self._iter_subdir_selectors(keys=keys, ids=ids):
                res_dict[k][subdir] = dict(Counter(iter_selection(self.fexts[k], ixs)))
            return dict(res_dict)
        else:
            res_dict = {}
            if ids is not None:
                grouped_ids = group_id_tuples(ids)
                for k, ixs in grouped_ids.items():
                    res_dict[k] = Counter(iter_selection(self.fexts[k], ixs))
            else:
                keys = self._treat_key_param(keys)
                for k in keys:
                    res_dict[k] = Counter(self.fexts[k])
            if per_key:
                return {k: dict(v) for k, v in res_dict.items()}
            return dict(sum(res_dict.values(), Counter()))



    def count_labels(self, keys=None, per_key=False):
        """ Count label types.

        Parameters
        ----------
        keys : :obj:`str` or :obj:`~collections.abc.Collection`, optional
            Key(s) for which to count label types.  By default, all keys are selected.
        per_key : :obj:`bool`, optional
            If set to True, the results are returned as a dict {key: Counter},
            otherwise the counts are summed up in one Counter.

        Returns
        -------
        :obj:`dict` or :obj:`collections.Counter`
            By default, the function returns a Counter of label types.
            If ``per_key`` is set to True, a dictionary {key: Counter} is returned, separating the counts.
        """
        annotated = [id for id in self._iterids(keys) if id in self._annotations]
        res_dict = defaultdict(Counter)
        for key, i in annotated:
            res_dict[key].update(self._annotations[(key, i)].harmony_layer_counts)
        if len(res_dict) == 0:
            if len(self._parsed_mscx) == 0:
                self.logger.error("No scores have been parsed so far. Use parse_mscx().")
            else:
                self.logger.info("None of the scores contain annotations.")
        if per_key:
            return {k: dict(v) for k, v in res_dict.items()}
        return dict(sum(res_dict.values(), Counter()))



    def count_tsv_types(self, keys=None, per_key=False):
        """ Count inferred TSV types.

        Parameters
        ----------
        keys : :obj:`str` or :obj:`~collections.abc.Collection`, optional
            Key(s) for which to count inferred TSV types.  By default, all keys are selected.
        per_key : :obj:`bool`, optional
            If set to True, the results are returned as a dict {key: Counter},
            otherwise the counts are summed up in one Counter.

        Returns
        -------
        :obj:`dict` or :obj:`collections.Counter`
            By default, the function returns a Counter of inferred TSV types.
            If ``per_key`` is set to True, a dictionary {key: Counter} is returned, separating the counts.
        """
        res_dict = defaultdict(Counter)
        for key, i in self._iterids(keys, only_parsed_mscx=True):
            t = self._tsv_types[(key, i)] if (key, i) in self._tsv_types else None
            res_dict[key].update([t])
        if per_key:
            return {k: dict(v) for k, v in res_dict.items()}
        return dict(sum(res_dict.values(), Counter()))



    def detach_labels(self, keys=None, annotation_key='detached', staff=None, voice=None, harmony_layer=None, delete=True):
        """ Calls :py:meth:`Score.detach_labels<ms3.score.Score.detach_labels` on every parsed score with key ``key``.
        """
        assert annotation_key != 'annotations', "The key 'annotations' is reserved, please choose a different one."
        ids = list(self._iterids(keys, only_attached_annotations=True))
        if len(ids) == 0:
            self.logger.info(f"Selection did not contain scores with labels: keys = '{keys}'")
        for id in ids:
            score = self._parsed_mscx[id]
            try:
                score.detach_labels(key=annotation_key, staff=staff, voice=voice, harmony_layer=harmony_layer, delete=delete)
            except:
                score.logger.error(f"Detaching labels failed with the following error:\n{sys.exc_info()[1]}")
        self._collect_annotations_objects_references(ids=ids)



    def fname2ids(self, fname, key=None, rel_path=None, allow_suffix=True):
        """For a given filename, return corresponding IDs.

        Parameters
        ----------
        fname : :obj:`str`
            Filename (without extension) to get IDs for.
        key : :obj:`str` or :obj:`~collections.abc.Collection`, optional
            If you want to scan through IDs of one or several particular keys, specify.
        rel_path : :obj:`str`, optional
            Passing a rel_path is useful for associating a row from metadata.tsv with a parsed
            MuseScore file.
        allow_suffix : :obj:`bool`, optional
            By default, filenames are matched even if they continue with a suffix. Pass False to return only exact matches.

        Returns
        -------
        :obj:`dict`
            {ID -> filename)
        """
        if allow_suffix:
            l = len(fname)
            ids = {(k, i): self.fnames[k][i]  for k, i in self._iterids(key) if self.fnames[k][i][:l] == fname}
        else:
            ids = {(k, i): self.fnames[k][i] for k, i in self._iterids(key) if self.fnames[k][i] == fname}
        if rel_path is not None:
            ids = {(k, i): fname for (k, i), fname in ids.items() if self.rel_paths[k][i] == rel_path}
        return ids




    def get_labels(self, keys=None, staff=None, voice=None, harmony_layer=None, positioning=True, decode=False, column_name=None,
                   color_format=None, concat=True):
        """ This function does not take into account self.labels_cfg """
        if len(self._annotations) == 0:
            self.logger.error("No labels available so far. Add files using add_dir() and parse them using parse().")
            return pd.DataFrame()
        keys = self._treat_key_param(keys)
        harmony_layer = self._treat_harmony_layer_param(harmony_layer)
        self._extract_and_cache_dataframes(labels=True, only_new=True)
        l = locals()
        params = {p: l[p] for p in self.labels_cfg.keys()}
        ids = [id for id in self._iterids(keys) if id in self._annotations]
        if len(ids) == 0:
            self.logger.info(f"No labels match the criteria.")
            return pd.DataFrame()
        annotation_tables = [self._annotations[id].get_labels(**params, warnings=False) for id in ids]
        idx, names = self.ids2idx(ids)
        if names is None:
            names = (None,) * len(idx[0])
        names += tuple(annotation_tables[0].index.names)
        if concat:
            return pd.concat(annotation_tables, keys=idx, names=names)
        return annotation_tables




    def get_dataframes(self, keys=None, ids=None, notes=False, rests=False, notes_and_rests=False, measures=False,
                       events=False, labels=False, chords=False, expanded=False, cadences=False, form_labels=False,
                       simulate=False, flat=False, unfold=False, quarterbeats=False, interval_index=False):
        """ Retrieve a dictionary with the selected feature matrices extracted from the parsed scores.
        If you want to retrieve parse TSV files, use :py:meth:`get_tsvs`.

        Parameters
        ----------
        keys
        ids
        notes
        rests
        notes_and_rests
        measures
        events
        labels
        chords
        expanded
        cadences
        form_labels
        simulate
        flat : :obj:`bool`, optional
            By default, you get a nested dictionary {list_type -> {index -> list}}.
            By passing True you get a dictionary {(id, list_type) -> list}
        unfold : :obj:`bool`, optional
            Pass True if lists should reflect repetitions and voltas to create a correct playthrough.
            Defaults to False, meaning that all measures including second endings are included, unless ``quarterbeats``
            is set to True.
        quarterbeats : :obj:`bool`, optional
            Pass True to add a ``quarterbeats`` column with a continuous offset from the piece's beginning. If ``unfold``
            is False, first endings will not be assigned a quarterbeat position. If, additionally, ``interval_index``
            is set to True, they are removed from the DataFrame.
        interval_index : :obj:`bool`, optional
            Sets ``quarterbeats`` to True. Pass True to replace the indices of the returned DataFrames by
            :obj:`pandas.IntervalIndex <pandas.IntervalIndex>` with quarterbeat intervals. Rows that don't have a
            quarterbeat position are removed.

        Returns
        -------
        {feature -> {(key, i) -> pd.DataFrame}} if not flat (default) else {(key, i, feature) -> pd.DataFrame}
        """

        if len(self._parsed_mscx) == 0:
            self.logger.error("No scores have been parsed so far.")
            return {}
        if ids is not None:
            grouped_ids = group_id_tuples(ids)
            key2fnames = {key: [self.fnames[key][i] for i in ints] for key, ints in grouped_ids.items()}
        else:
            keys = self._treat_key_param(keys)
            key2fnames = {k: None for k in keys}
        bool_params = Score.dataframe_types
        l = locals()
        columns = [tsv_type for tsv_type in Score.dataframe_types if l[tsv_type]]
        self.logger.debug(f"Looking up {columns} DataFrames for IDs {key2fnames}")
        #self.collect_lists(ids=ids, only_new=True, **params)
        res = {} if flat else defaultdict(dict)
        # if unfold:
        #     playthrough2mcs = self.get_playthrough2mc(ids=ids)
        if interval_index:
            quarterbeats = True
        for key, fnames in key2fnames.items():
            for md, *dfs in self[key].iter_transformed(columns, skip_missing=True, unfold=unfold, quarterbeats=quarterbeats, interval_index=interval_index, fnames=fnames):
                # TODO: Adapt to the fact that now all DataFrames come with quarterbeats already
                for tsv_type, id, df in zip(columns, md['ids'], dfs):
                    if df is not None:
                        if flat:
                            res[id + (tsv_type,)] = df
                        else:
                            res[tsv_type][id] = df
        return dict(res)
        # if unfold or quarterbeats:
        #     _ = self.match_files(ids=ids)
        # for param, li in self._lists.items():
        #     if params[param]:
        #         if not flat:
        #             res[param] = {}
        #         for id in (i for i in ids if i in li):
        #             logger = self.id_logger(id)
        #             df = li[id]
        #             if unfold:
        #                 if id in playthrough2mcs:
        #                     df = unfold_repeats(df, playthrough2mcs[id], logger=logger)
        #                     if quarterbeats:
        #                         offset_dict = self.get_continuous_offsets(id, unfold=True)
        #                         df = add_quarterbeats_col(df, offset_dict, interval_index=interval_index, logger=logger)
        #                 else:
        #                     logger.error(f"Skipped {param} for {id} because of unfolding error.")
        #                     continue
        #             elif quarterbeats:
        #                 if 'volta' in df.columns:
        #                     logger.debug("Only second voltas were included when computing quarterbeats.")
        #                 offset_dict = self.get_continuous_offsets(id, unfold=False)
        #                 df = add_quarterbeats_col(df, offset_dict, interval_index=interval_index, logger=logger)
        #             if id in self._parsed_mscx and len(self._parsed_mscx[id].mscx.volta_structure) == 0 and 'volta' in df.columns:
        #                 if df.volta.isna().all():
        #                     df = df.drop(columns='volta')
        #                 else:
        #                     logger.error(f"Score @ ID {id} does not include any voltas, yet the volta column in the {param} table is not empty.")
        #             if flat:
        #                 res[id + (param,)] = df
        #             else:
        #                 res[param][id] = df
        # return res


    def get_tsvs(self, keys=None, ids=None, metadata=True, notes=False, rests=False, notes_and_rests=False, measures=False,\
                 events=False, labels=False, chords=False, expanded=False, cadences=False, form_labels=False, flat=False):
        """Retrieve a dictionary with the selected feature matrices from the parsed TSV files.
        If you want to retrieve matrices from parsed scores, use :py:meth:`get_lists`.

        Parameters
        ----------
        keys
        ids
        metadata
        notes
        rests
        notes_and_rests
        measures
        events
        labels
        chords
        expanded
        cadences
        form_labels
        flat : :obj:`bool`, optional
            By default, you get a nested dictionary {list_type -> {index -> list}}.
            By passing True you get a dictionary {(id, list_type) -> list}

        Returns
        -------
        {feature -> {(key, i) -> pd.DataFrame}} if not flat (default) else {(key, i, feature) -> pd.DataFrame}
        """


        if ids is None:
            ids = list(self._iterids(keys, only_parsed_tsv=True))
        if len(self._parsed_tsv) == 0:
            self.info(f"No TSV files have been parsed, use method parse_tsv().")
            return {}
        bool_params = ('metadata',) + Score.dataframe_types
        l = locals()
        types = [p for p in bool_params if l[p]]
        res = {}
        if not flat:
            res.update({t: {} for t in types})
        for id in ids:
            tsv_type = self._tsv_types[id]
            if tsv_type in types:
                if flat:
                    res[(id + (tsv_type,))] = self._parsed_tsv[id]
                else:
                    res[tsv_type][id] = self._parsed_tsv[id]
        return res


    def get_piece(self, id):
        key, i = id
        return self[key].get_piece(id)


    def get_playthrough2mc(self, keys=None, ids=None):
        if ids is None:
            ids = list(self._iterids(keys))
        _ = self.match_files(ids=ids)
        res = {}
        for id in ids:
            unf_mcs = self._get_playthrough2mc(id)
            if unf_mcs is not None:
                res[id] = unf_mcs
            # else:
            #     self.id_logger(id).(f"Unable to unfold.")
        return res

    def _get_measure_list(self, id, unfold=False):
        """ Tries to retrieve the corresponding measure list, e.g. for unfolding repeats. Preference is given to
        parsed MSCX files, then checks for parsed TSVs.

        Parameters
        ----------
        key, i
            ID
        unfold : :obj:`bool` or ``'raw'``
            Defaults to False, meaning that all voltas except second ones are dropped.
            If set to True, the measure list is unfolded.
            Pass the string 'raw' to leave the measure list as it is, with all voltas.

        Returns
        -------

        """
        logger = self.id_logger(id)
        piece = self.get_piece(id)
        if piece is None:
            logger.warning(f"Could not associate ID {id} with a Piece object.")
            return
        return piece.get_dataframe('measures', unfold=unfold)



    def _get_playthrough2mc(self, id):
        logger = self.id_logger(id)
        if id in self._playthrough2mc:
            return self._playthrough2mc[id]
        ml = self._get_measure_list(id)
        if ml is None:
            logger.warning("No measures table available.")
            self._playthrough2mc[id] = None
            return
        mc_playthrough = make_playthrough2mc(ml, logger=logger)
        if len(mc_playthrough) == 0:
            logger.warning(f"Error in the repeat structure for ID {id}: Did not reach the stopping value -1 in measures.next:\n{ml.set_index('mc').next}")
            mc_playthrough = None
        else:
            logger.debug("Measures successfully unfolded.")
        self._playthrough2mc[id] = mc_playthrough
        return mc_playthrough

    def get_continuous_offsets(self, id, unfold):
        """ Using a corresponding measure list, return a dictionary mapping MCs to their absolute distance from MC 1,
            measured in quarter notes.

        Parameters
        ----------
        key, i:
            ID
        unfold : :obj:`bool`
            If True, return ``{mc_playthrough -> offset}``, otherwise ``{mc -> offset}``, keeping only second endings.

        Returns
        -------

        """
        logger = self.id_logger(id)
        if id in self._quarter_offsets[unfold]:
            return self._quarter_offsets[unfold][id]
        ml = self._get_measure_list(id, unfold=unfold)
        if ml is None:
            logger.warning(f"Could not find measure list for id {id}.")
            return None
        offset_col = make_continuous_offset_series(ml, logger=logger)
        offsets = offset_col.to_dict()
        self._quarter_offsets[unfold][id] = offsets
        return offsets

    def id_logger(self, id):
        return get_logger(self.logger_names[id])


    def ids2idx(self, ids=None, pandas_index=False):
        """ Receives a list of IDs and returns a list of index tuples or a pandas index created from it.

        Parameters
        ----------
        ids
        pandas_index

        Returns
        -------
        :obj:`pandas.Index` or :obj:`pandas.MultiIndex` or ( list(tuple()), tuple() )
        """
        if ids is None:
            ids = list(self._iterids())
        elif ids == []:
            if pandas_index:
                return pd.Index([])
            return list(), tuple()
        idx = ids
        names = ['key', 'i']

        if pandas_index:
            idx = pd.MultiIndex.from_tuples(idx, names=names)
            return idx

        return idx, names


    def info(self, keys=None, subdirs=False, return_str=False):
        """"""
        ids = list(self._iterids(keys))
        info = f"{len(ids)} files.\n"
        if subdirs:
            exts = self.count_extensions(keys, per_subdir=True)
            for key, subdir_exts in exts.items():
                info += key + '\n'
                for line in pretty_dict(subdir_exts).split('\n'):
                    info += '    ' + line + '\n'
        else:
            exts = self.count_extensions(keys, per_key=True)
            info += pretty_dict(exts, heading='EXTENSIONS')
        parsed_mscx_ids = [id for id in ids if id in self._parsed_mscx]
        parsed_mscx = len(parsed_mscx_ids)
        ext_counts = self.count_extensions(keys, per_key=False)
        others = len(self._score_ids(opposite=True))
        mscx = len(self._score_ids())
        by_conversion = len(self._score_ids(native=False))
        if parsed_mscx > 0:

            if parsed_mscx == mscx:
                info += f"\n\nAll {mscx} MSCX files have been parsed."
            else:
                info += f"\n\n{parsed_mscx}/{mscx} MSCX files have been parsed."
            annotated = sum(True for id in parsed_mscx_ids if id in self._annotations)
            if annotated == mscx:
                info += f"\n\nThey all have annotations attached."
            else:
                info += f"\n\n{annotated} of them have annotations attached."
            if annotated > 0:
                layers = self.count_annotation_layers(keys, which='attached', per_key=True)
                info += f"\n{pretty_dict(layers, heading='ANNOTATION LAYERS')}"

            detached = sum(True for id in parsed_mscx_ids if self._parsed_mscx[id].has_detached_annotations)
            if detached > 0:
                info += f"\n\n{detached} of them have detached annotations:"
                layers = self.count_annotation_layers(keys, which='detached', per_key=True)
                try:
                    info += f"\n{pretty_dict(layers, heading='ANNOTATION LAYERS')}"
                except:
                    print(layers)
                    raise
        elif '.mscx' in ext_counts:
            if mscx > 0:
                info += f"\n\nNone of the {mscx} score files have been parsed."
                if by_conversion > 0 and self.ms is None:
                    info += f"\n{by_conversion} files would need to be converted, for which you need to set the 'ms' property to your MuseScore 3 executable."
        if self.ms is not None:
            info += "\n\nMuseScore 3 executable has been found."


        parsed_tsv_ids = [id for id in ids if id in self._parsed_tsv]
        parsed_tsv = len(parsed_tsv_ids)
        if parsed_tsv > 0:
            annotations = sum(True for id in parsed_tsv_ids if id in self._annotations)
            if parsed_tsv == others:
                info += f"\n\nAll {others} tabular files have been parsed, {annotations} of them as Annotations object(s)."
            else:
                info += f"\n\n{parsed_tsv}/{others} tabular files have been parsed, {annotations} of them as Annotations object(s)."
            if annotations > 0:
                layers = self.count_annotation_layers(keys, which='tsv', per_key=True)
                info += f"\n{pretty_dict(layers, heading='ANNOTATION LAYERS')}"

        if return_str:
            return info
        print(info)


    def iter(self, columns, keys=None, skip_missing=False):
        keys = self._treat_key_param(keys)
        for key in keys:
            for tup in self[key].iter(columns=columns, skip_missing=skip_missing):
                if tup is not None:
                    yield (key, *tup)

    def iter_transformed(self, columns, keys=None, skip_missing=False, unfold=False, quarterbeats=False, interval_index=False):
        keys = self._treat_key_param(keys)
        for key in keys:
            for tup in self[key].iter_transformed(columns=columns, skip_missing=skip_missing, unfold=unfold, quarterbeats=quarterbeats, interval_index=interval_index):
                if tup is not None:
                    yield (key, *tup)

    def iter_notes(self, keys=None, unfold=False, quarterbeats=False, interval_index=False, skip_missing=False, weight_grace_durations=0):
        keys = self._treat_key_param(keys)
        for key in keys:
            for tup in self[key].iter_notes(unfold=unfold, quarterbeats=quarterbeats, interval_index=interval_index, skip_missing=skip_missing,
                                            weight_grace_durations=weight_grace_durations):
                if tup is not None:
                    yield (key, *tup)


    def join(self, keys=None, ids=None, what=None, use_index=True):
        if what is not None:
            what = [w for w in what if w != 'scores']
        matches = self.match_files(keys=keys, ids=ids, what=what)
        join_this = set(map(tuple, matches.values))
        key_ids, *_ = zip(*join_this)
        if use_index:
            key_ids = self.ids2idx(key_ids, pandas_index=True)
        join_this = [[self._parsed_tsv[id] for id in ids if not pd.isnull(id)] for ids in join_this]
        joined = [join_tsvs(dfs) for dfs in join_this]
        return pd.concat(joined, keys=key_ids)



    def keys(self):
        return tuple(self.files.keys())

    def match_files(self, keys=None, ids=None, what=None, only_new=True):
        """ Match files based on their file names and return the matches for the requested keys or ids.

        Parameters
        ----------
        keys : :obj:`str` or :obj:`~collections.abc.Collection`, optional
            Which key(s) to return after matching matching files.
        what : :obj:`list` or ∈ {'scores', 'notes', 'rests', 'notes_and_rests', 'measures', 'events', 'labels', 'chords', 'expanded', 'cadences'}
            If you pass only one element, the corresponding files will be matched to all other types.
            If you pass several elements the first type will be matched to the following types.
        only_new : :obj:`bool`, optional
            Try matching only where matches are still missing.

        Returns
        -------
        :obj:`pandas.DataFrame`
            Those files that were matched. This is a subsection of self._matches
        """
        lists = {'scores': self._parsed_mscx}
        lists.update(dict(self._dataframes))
        if what is None:
            what = list(lists.keys())
        elif isinstance(what, str):
            what = [what]
        if len(what) == 1:
            what.extend([wh for wh in lists.keys() if wh != what[0]])
        assert all(True for wh in what if
                   wh in lists), f"Unknown matching parameter(s) for 'what': {[wh for wh in what if wh not in lists]}"
        for wh in what:
            if wh not in self._matches.columns:
                self._matches[wh] = np.nan

        matching_candidates = {wh: {(key, i): self.fnames[key][i] for key, i in lists[wh].keys()} for wh in what}
        remove = []
        for i, wh in enumerate(what):
            if len(matching_candidates[wh]) == 0:
                self.logger.debug(f"There are no candidates for '{wh}' in the selected IDs.")
                remove.append(i)
        for i in reversed(remove):
            del (what[i])

        def get_row(ix):
            if ix in self._matches.index:
                return self._matches.loc[ix].copy()
            return pd.Series(np.nan, index=lists.keys(), name=ix)

        def update_row(ix, row):
            if ix in self._matches.index:
                self._matches.loc[ix, :] = row
            else:
                self._matches = pd.concat([self._matches, pd.DataFrame(row).T])
                if len(self._matches) == 1:
                    self._matches.index = pd.MultiIndex.from_tuples(self._matches.index)

        #res_ix = set()
        for j, wh in enumerate(what):
            for id, fname in matching_candidates[wh].items():
                ix = id
                row = get_row(ix)
                row[wh] = id
                for wha in what[j + 1:]:
                    if not pd.isnull(row[wha]) and only_new:
                        self.logger.debug(f"{ix} had already been matched to {wha} {row[wha]}")
                    else:
                        row[wha] = np.nan
                        key, i = id
                        file = self.files[key][i]
                        matches = {id: os.path.commonprefix([fname, c]) for id, c in matching_candidates[wha].items()}
                        lengths = {id: len(prefix) for id, prefix in matches.items()}
                        max_length = max(lengths.values())
                        if max_length == 0:
                            self.logger.debug(f"No {wha} matches for {wh} {id} with filename {file}. Candidates:\n{matching_candidates[wha].values()}")
                            break
                        longest = {id: prefix for id, prefix in matches.items() if lengths[id] == max_length}

                        if len(longest) == 0:
                            self.logger.info(
                                f"No {wha} match found for {wh} {file} among the candidates\n{pretty_dict(matching_candidates[wh])}")
                            continue
                        elif len(longest) > 1:
                            # try to disambiguate by keys
                            key_similarities = {(k, i): len(os.path.commonprefix([key, k])) for k, i in longest.keys()}
                            max_sim = max(key_similarities.values())
                            disambiguated = [id for id, length in key_similarities.items() if length == max_sim]
                            if max_sim == 0 or len(disambiguated) == 0:
                                ambiguity = {f"{key}: {self.full_paths[key][i]}": prefix for (key, i), prefix in
                                             longest.items()}
                                self.logger.info(
                                    f"Matching {wh} {file} to {wha} is ambiguous. Disambiguate using keys:\n{pretty_dict(ambiguity)}")
                                continue
                            elif len(disambiguated) > 1:
                                ambiguity = {f"{key}: {self.full_paths[key][i]}": longest[(key, i)] for key, i in
                                             disambiguated}
                                self.logger.info(
                                    f"Matching {wh} {file} to {wha} is ambiguous, even after comparing keys. Disambiguate using keys:\n{pretty_dict(ambiguity)}")
                                continue
                            match_id = disambiguated[0]
                            msg = " after disambiguation by keys."
                        else:
                            match_id = list(longest.keys())[0]
                            msg = "."
                        row[wha] = match_id
                        match_ix = match_id
                        match_row = get_row(match_ix)
                        match_row[wh] = id
                        update_row(match_ix, match_row)
                        #res_ix.add(match_ix)
                        match_file = self.files[match_id[0]][match_id[1]]
                        self.logger.debug(f"Matched {wh} {file} to {wha} {match_file} based on the prefix {longest[match_id]}{msg}")

                update_row(ix, row)
                #res_ix.add(ix)

        if ids is None:
            ids = list(self._iterids(keys))
        ids = [i for i in ids if any(i in lists[w] for w in what)]
        res_ix = self.ids2idx(ids, pandas_index=True)
        return self._matches.loc[res_ix, what].sort_index()


    def metadata(self, keys=None, from_tsv=False):
        """ Retrieve concatenated metadata from parsed scores or TSV files.

        Parameters
        ----------
        keys
        from_tsv : :obj:`bool`, optional
            If set to True, you'll get a concatenation of all parsed TSV files that have been
            recognized as containing metadata. If you want to specifically retrieve files called
            'metadata.tsv' only, use :py:meth:`metadata_tsv`.

        Returns
        -------
        :obj:`pandas.DataFrame`
        """
        if from_tsv:
            tsv_dfs = self.get_tsvs(keys=keys, metadata=True)['metadata']
            if len(tsv_dfs) > 0:
                df = pd.concat(tsv_dfs.values(), keys=tsv_dfs.keys())
                df.index.names = ['key', 'i', 'metadata_id']

            # this option does not give control over keys:
            tsv_dfs = self._metadata
        else:
            parsed_ids = list(self._iterids(keys, only_parsed_mscx=True))
            if len(parsed_ids) > 0:
                ids, meta_series = zip(*[(id, metadata2series(self._parsed_mscx[id].mscx.metadata)) for id in parsed_ids])
                ix = pd.MultiIndex.from_tuples(ids, names=['key', 'i'])
                df = pd.DataFrame(meta_series, index=ix)
                df['rel_paths'] = [self.rel_paths[k][i] for k, i in ids]
                df['fnames'] = [self.fnames[k][i] for k, i in ids]
            else:
                df = pd.DataFrame()

        if len(df) > 0:
            return column_order(df, METADATA_COLUMN_ORDER).sort_index()
        else:
            what = 'metadata TSVs' if from_tsv else 'scores'
            self.logger.info(f"No {what} have been parsed so far.")
            return df

    def metadata_tsv(self, keys=None, parse_if_necessary=True):
        """Returns a {id -> DataFrame} dictionary with all metadata.tsv files. To retrieve parsed
        files recognized as containing metadata independent of their names, use :py:meth:`get_tsvs`."""
        keys = self._treat_key_param(keys)
        if len(self._parsed_tsv) == 0:
            if not parse_if_necessary:
                self.logger.debug(f"No TSV files have been parsed so far. Use Parse.parse_tsv().")
                return pd.DataFrame()
        metadata_dfs = {}
        for k in keys:
            try:
                i = self.files[k].index('metadata.tsv')
            except ValueError:
                self.logger.debug(f"Key '{k}' does not include a file named 'metadata.tsv'.")
                return metadata_dfs
            id = (k, i)
            if id not in self._parsed_tsv:
                if parse_if_necessary:
                    self.parse_tsv(ids=[id])
                else:
                    self.logger.debug(
                        f"Found unparsed metadata for key '{k}' but parse_if_necessary is set to False.")
            if id in self._parsed_tsv:
                metadata_dfs[id] = self._parsed_tsv[id]
            elif parse_if_necessary:
                self.logger.debug(f"Could not find the DataFrame for the freshly parsed {self.full_paths[k][i]}.")
        n_found = len(metadata_dfs)
        if n_found == 0:
            self.logger.debug(f"No metadata.tsv files have been found for they keys {', '.join(keys)}")
            return {}
        return metadata_dfs



    def parse(self, keys=None, level=None, parallel=True, only_new=True, labels_cfg={}, fexts=None, cols={}, infer_types=None, simulate=None, **kwargs):
        """ Shorthand for executing parse_mscx and parse_tsv at a time."""
        if simulate is not None:
            self.simulate = simulate
        self.parse_mscx(keys=keys, level=level, parallel=parallel, only_new=only_new, labels_cfg=labels_cfg)
        self.parse_tsv(keys=keys, fexts=fexts, cols=cols, infer_types=infer_types, level=level, **kwargs)



    def parse_mscx(self, keys=None, ids=None, level=None, parallel=True, only_new=True, labels_cfg={}, simulate=False):
        """ Parse uncompressed MuseScore 3 files (MSCX) and store the resulting read-only Score objects. If they need
        to be writeable, e.g. for removing or adding labels, pass ``parallel=False`` which takes longer but prevents
        having to re-parse at a later point.

        Parameters
        ----------
        keys : :obj:`str` or :obj:`~collections.abc.Collection`, optional
            For which key(s) to parse all MSCX files.
        ids : :obj:`~collections.abc.Collection`
            To parse only particular files, pass their IDs. ``keys`` and ``fexts`` are ignored in this case.
        level : {'W', 'D', 'I', 'E', 'C', 'WARNING', 'DEBUG', 'INFO', 'ERROR', 'CRITICAL'}, optional
            Pass a level name for which (and above which) you want to see log records.
        parallel : :obj:`bool`, optional
            Defaults to True, meaning that all CPU cores are used simultaneously to speed up the parsing. It implies
            that the resulting Score objects are in read-only mode and that you might not be able to use the computer
            during parsing. Set to False to parse one score after the other, which uses more memory but will allow
            making changes to the scores.
        only_new : :obj:`bool`, optional
            By default, score which already have been parsed, are not parsed again. Pass False to parse them, too.

        Returns
        -------
        None

        """
        if level is not None:
            self.change_logger_cfg(level=level)
        if simulate is not None:
            self.simulate = simulate
        self.labels_cfg.update(update_labels_cfg(labels_cfg, logger=self.logger))
        self.logger.debug(f"Parsing scores with parameters parallel={parallel}, only_new={only_new}")

        if ids is not None:
            pass
        elif only_new:
            ids = [id for id in self._score_ids(keys) if id not in self._parsed_mscx]
        else:
            ids = self._score_ids(keys)

        exts = self.count_extensions(ids=ids)

        if any(ext[1:].lower() in Score.convertible_formats for ext in exts.keys()) and parallel:
            msg = f"The file extensions [{', '.join(ext[1:] for ext in exts.keys() if ext[1:].lower() in Score.convertible_formats )}] " \
                  f"require temporary conversion with your local MuseScore, which is not possible with parallel " \
                  f"processing. Parse with parallel=False or exclude these files from parsing."
            if self.ms is None:
                msg += "\n\nIn case you want to temporarily convert these files, you will also have to set the" \
                       "property ms of this object to the path of your MuseScore 3 executable."
            self.logger.error(msg)
            return

        if len(ids) == 0:
            reason = 'in this Parse object' if keys is None else f"for '{keys}'"
            self.logger.debug(f"No parseable scores found {reason}.")
            return
        # if level is None:
        #     level = self.logger.level  # logger if ContextAdapter
        configs = [dict(
            name=self.logger_names[id]
        ) for id in ids]

        ### collect argument tuples for calling self._parse
        parse_this = [id + (conf, self.labels_cfg, parallel) for id, conf in zip(ids, configs)]
        target = len(parse_this)
        successful = 0
        modus = 'would ' if self.simulate else ''
        try:
            if self.simulate:
                for key, i, logger_cfg, _, parallel in parse_this:
                    path = self.full_paths[key][i]
                    try:
                        score_object = Score(path, read_only=parallel, logger_cfg=logger_cfg)
                    except Exception:
                        self.logger.exception(traceback.format_exc())
                        score_object = None
                    if score_object is not None:
                        self._parsed_mscx[(key, i)] = score_object
                        successful += 1
                        self.logger.debug(f"Successfully parsed {path}")
                    else:
                        self.logger.debug(f"Errors while parsing {path}")
            elif parallel:
                pool = mp.Pool(mp.cpu_count())
                res = pool.starmap(self._parse, parse_this)
                pool.close()
                pool.join()
                successful_results = {id: score for id, score in zip(ids, res) if score is not None}
                self._parsed_mscx.update(successful_results)
                with_captured_logs = [score for score in successful_results.values() if hasattr(score, 'captured_logs')]
                if len(with_captured_logs) > 0:
                    log_capture_handler = get_log_capture_handler(self.logger)
                    if log_capture_handler is not None:
                        for score in with_captured_logs:
                            log_capture_handler.log_queue.extend(score.captured_logs)
                successful = len(successful_results)
            else:
                for params in parse_this:
                    score_object = self._parse(*params)
                    if score_object is not None:
                        self._parsed_mscx[params[:2]] = score_object
                        successful += 1
            if successful > 0:
                if successful == target:
                    self.logger.info(f"All {target} files {modus}have been parsed successfully.")
                else:
                    self.logger.info(f"Only {successful} of the {target} files {modus}have been parsed successfully.")
            else:
                self.logger.info(f"None of the {target} files {modus}have been parsed successfully.")
        except KeyboardInterrupt:
            self.logger.info("Parsing interrupted by user.")
            raise
        finally:
            self._collect_annotations_objects_references(ids=ids)


    def parse_tsv(self, keys=None, ids=None, fexts=None, cols={}, infer_types=None, level=None, **kwargs):
        """ Parse TSV files (or other value-separated files such as CSV) to be able to do something with them.

        Parameters
        ----------
        keys : :obj:`str` or :obj:`~collections.abc.Collection`, optional
            Key(s) for which to parse all non-MSCX files.  By default, all keys are selected.
        ids : :obj:`~collections.abc.Collection`
            To parse only particular files, pass there IDs. ``keys`` and ``fexts`` are ignored in this case.
        fexts :  :obj:`str` or :obj:`~collections.abc.Collection`, optional
            If you want to parse only files with one or several particular file extension(s), pass the extension(s)
        cols : :obj:`dict`, optional
            By default, if a column called ``'label'`` is found, the TSV is treated as an annotation table and turned into
            an Annotations object. Pass one or several column name(s) to treat *them* as label columns instead. If you
            pass ``{}`` or no label column is found, the TSV is parsed as a "normal" table, i.e. a DataFrame.
        infer_types : :obj:`dict`, optional
            To recognize one or several custom label type(s), pass ``{name: regEx}``.
        level : {'W', 'D', 'I', 'E', 'C', 'WARNING', 'DEBUG', 'INFO', 'ERROR', 'CRITICAL'}, optional
            Pass a level name for which (and above which) you want to see log records.
        **kwargs:
            Arguments for :py:meth:`pandas.DataFrame.to_csv`. Defaults to ``{'sep': '\t', 'index': False}``. In particular,
            you might want to update the default dictionaries for ``dtypes`` and ``converters`` used in :py:func:`load_tsv`.

        Returns
        -------
        None
        """
        if level is not None:
            self.change_logger_cfg(level=level)
        if self.simulate:
            return
        if ids is not None:
            pass
        elif fexts is None:
            ids = [(key, i) for key, i in self._iterids(keys) if self.fexts[key][i][1:] not in Score.parseable_formats]
        else:
            if isinstance(fexts, str):
                fexts = [fexts]
            fexts = [ext if ext[0] == '.' else f".{ext}" for ext in fexts]
            ids = [(key, i) for key, i in self._iterids(keys) if self.fexts[key][i] in fexts]

        for id in ids:
            key, i = id
            path = self.full_paths[key][i]
            logger = self.id_logger(id)
            try:
                df = load_tsv(path, **kwargs)
            except Exception:
                logger.info(f"Couldn't be loaded, probably no tabular format or you need to specify 'sep', the delimiter."
                                 f"\n{path}\nError: {sys.exc_info()[1]}")
                continue
            label_col = cols['label'] if 'label' in cols else 'label'
            try:
                self._parsed_tsv[id] = df
                if 'label' in cols and label_col in df.columns:
                    tsv_type = 'labels'
                else:
                    tsv_type = infer_tsv_type(df)

                if tsv_type is None:
                    logger.debug(
                        f"No label column '{label_col}' was found in {self.rel_paths[key][i]} and its content could not be inferred. Columns: {df.columns.to_list()}")
                    self._tsv_types[id] = 'other'
                else:
                    self._tsv_types[id] = tsv_type
                    if tsv_type == 'metadata':
                        self._metadata = pd.concat([self._metadata, self._parsed_tsv[id]])
                        logger.debug(f"{self.rel_paths[key][i]} parsed as metadata.")
                    else:
                        self._dataframes[tsv_type][id] = self._parsed_tsv[id]
                        if tsv_type in ['labels', 'expanded']:
                            if label_col in df.columns:
                                logger_cfg = dict(self.logger_cfg)
                                logger_cfg['name'] = self.logger_names[(key, i)]
                                self._annotations[id] = Annotations(df=df, cols=cols, infer_types=infer_types,
                                                                          logger_cfg=logger_cfg, level=level)
                                logger.debug(
                                    f"{self.rel_paths[key][i]} parsed as annotation table and an Annotations object was created.")
                            else:
                                logger.info(
        f"""The file {self.rel_paths[key][i]} was recognized to contain labels but no label column '{label_col}' was found in {df.columns.to_list()}
        Specify parse_tsv(key='{key}', cols={{'label'=label_column_name}}).""")
                        else:
                            logger.debug(f"{self.rel_paths[key][i]} parsed as {tsv_type} table.")

            except Exception as e:
                self.logger.error(f"Parsing {self.rel_paths[key][i]} failed with the following error:\n{e}")

    def _parse_tsv_from_git_revision(self, tsv_id, revision_specifier):
        """ Takes the ID of an annotation table, and parses the same file's previous version at ``revision_specifier``.

        Parameters
        ----------
        tsv_id
            ID of the TSV file containing an annotation table, for which to parse a previous version.
        revision_specifier : :obj:`str`
            String used by git.Repo.commit() to find the desired git revision.
            Can be a long or short SHA, git tag, branch name, or relative specifier such as 'HEAD~1'.

        Returns
        -------
        ID
            (key, i) of the newly added annotation table.
        """
        key, i = tsv_id
        corpus_path = self.corpus_paths[key]
        try:
            repo = Repo(corpus_path, search_parent_directories=True)
        except InvalidGitRepositoryError:
            self.logger.error(f"{corpus_path} seems not to be (part of) a git repository.")
            return
        try:
            git_repo = repo.remote("origin").url
        except ValueError:
            git_repo = os.path.basename()
        try:
            commit = repo.commit(revision_specifier)
            commit_sha = commit.hexsha
            short_sha = commit_sha[:7]
            commit_info = f"{short_sha} with message '{commit.message}'"
        except BadName:
            self.logger.error(f"{revision_specifier} does not resolve to a commit for repo {git_repo}.")
            return
        tsv_type = self._tsv_types[tsv_id]
        tsv_path = self.full_paths[key][i]
        rel_path = os.path.relpath(tsv_path, corpus_path)
        new_directory = os.path.join(corpus_path, short_sha)
        new_path = os.path.join(new_directory, self.files[key][i])
        if new_path in self.full_paths[key]:
            existing_i = self.full_paths[key].index(new_path)
            existing_tsv_type = self._tsv_types[(key, existing_i)]
            if tsv_type == existing_tsv_type:
                self.logger.error(f"Had already loaded a {tsv_type} table for commit {commit_info} of repo {git_repo}.")
                return
        if not tsv_type in ('labels', 'expanded'):
            raise NotImplementedError(f"Currently, only annotations are to be loaded from a git revision but {rel_path} is a {tsv_type}.")
        try:
            targetfile = commit.tree / rel_path
        except KeyError:
            # if the file was not found, try and see if at the time of the git revision the folder was still called 'harmonies'
            if tsv_type == 'expanded':
                folder, tsv_name = os.path.split(rel_path)
                if folder != 'harmonies':
                    old_rel_path = os.path.join('harmonies', tsv_name)
                    try:
                        targetfile = commit.tree / old_rel_path
                        self.logger.debug(f"{rel_path} did not exist at commit {commit_info}, using {old_rel_path} instead.")
                        rel_path = old_rel_path
                    except KeyError:
                        self.logger.error(f"Neither {rel_path} nor its older version {old_rel_path} existed at commit {commit_info}.")
                        return
            else:
                self.logger.error(f"{rel_path} did not exist at commit {commit_info}.")
                return
        self.logger.info(f"Successfully loaded {rel_path} from {commit_info}.")
        try:
            with io.BytesIO(targetfile.data_stream.read()) as f:
                df = load_tsv(f)
        except Exception:
            self.logger.error(f"Parsing {rel_path} @ commit {commit_info} failed with the following error:\n{sys.exc_info()[1]}")
            return
        new_id = self._handle_path(new_path, key, skip_checks=True)
        self._parsed_tsv[new_id] = df
        self._dataframes[tsv_type][new_id] = df
        self._tsv_types[new_id] = tsv_type
        logger_cfg = dict(self.logger_cfg)
        logger_cfg['name'] = self.logger_names[(key, i)]
        if tsv_id in self._annotations:
            anno_obj = self._annotations[tsv_id] # get Annotation object's settings from the existing one
            cols = anno_obj.cols
            infer_types = anno_obj.regex_dict
        else:
            cols = dict(label='label')
            infer_types = None
        self._annotations[new_id] = Annotations(df=df, cols=cols, infer_types=infer_types,
                                            logger_cfg=logger_cfg)
        self.logger.debug(
            f"{rel_path} successfully parsed from commit {short_sha}.")
        return new_id


    def pieces(self, parsed_only=False):
        pieces_dfs = [self[k].pieces(parsed_only=parsed_only) for k in self.keys()]
        result = pd.concat(pieces_dfs, keys=self.keys())
        result.index.names = ['key', 'metadata_row']
        return result

    def output_dataframes(self, keys=None, root_dir=None, notes_folder=None, notes_suffix='',
                          rests_folder=None, rests_suffix='',
                          notes_and_rests_folder=None, notes_and_rests_suffix='',
                          measures_folder=None, measures_suffix='',
                          events_folder=None, events_suffix='',
                          labels_folder=None, labels_suffix='',
                          chords_folder=None, chords_suffix='',
                          expanded_folder=None, expanded_suffix='',
                          cadences_folder=None, cadences_suffix='',
                          form_labels_folder=None, form_labels_suffix='',
                          metadata_path=None, markdown=True,
                          simulate=None, unfold=False, quarterbeats=False,
                          silence_label_warnings=False):
        """ Store score information as TSV files.

        Parameters
        ----------
        keys : :obj:`str` or :obj:`~collections.abc.Collection`, optional
            Key(s) under which score files are stored. By default, all keys are selected.
        root_dir : :obj:`str`, optional
            Defaults to None, meaning that the original root directory is used that was added to the Parse object.
            Otherwise, pass a directory to rebuild the original directory structure. For ``_folder`` parameters describing
            absolute paths, ``root_dir`` is ignored.
        notes_folder, rests_folder, notes_and_rests_folder, measures_folder, events_folder, labels_folder, chords_folder, expanded_folder, cadences_folder, form_labels_folder : str, optional
            Specify directory where to store the corresponding TSV files.
        notes_suffix, rests_suffix, notes_and_rests_suffix, measures_suffix, events_suffix, labels_suffix, chords_suffix, expanded_suffix, cadences_suffix, form_labels_suffix : str, optional
            Optionally specify suffixes appended to the TSVs' file names.
        metadata_path : str, optional
            Where to store an overview file with the MuseScore files' metadata.
            If no file name is specified, the file will be named ``metadata.tsv``.
        markdown : bool, optional
            By default, when ``metadata_path`` is specified, a markdown file called ``README.rst.md`` containing
            the columns [file_name, measures, labels, standard, annotators, reviewers] is created. If it exists already,
            this table will be appended or overwritten after the heading ``# Overview``.
        simulate : bool, optional
            Defaults to ``None``. Pass a value to set the object attribute :py:attr:`~ms3.parse.Parse.simulate`.
        unfold : bool, optional
            By default, repetitions are not unfolded. Pass True to duplicate values so that they correspond to a full
            playthrough, including correct positioning of first and second endings.
        quarterbeats : bool, optional
            By default, no ``quarterbeats`` column is added with distances from the piece's beginning measured in quarter notes.
            Pass True to add the columns ``quarterbeats`` and ``duration_qb``. If a score has first and second endings,
            the behaviour depends on ``unfold``: If False, repetitions are not unfolded and only last endings are included in the
            continuous count. If repetitions are being unfolded, all endings are taken into account.

        Returns
        -------

        """
        if simulate is None:
            simulate = self.simulate
        else:
            self.simulate = simulate
        l = locals()
        df_types = list(self._dataframes.keys())
        folder_vars = [t + '_folder' for t in df_types]
        suffix_vars = [t + '_suffix' for t in df_types]
        folder_params = {t: l[p] for t, p in zip(df_types, folder_vars) if l[p] is not None}
        if len(folder_params) == 0 and metadata_path is None:
            self.logger.warning("Pass at least one parameter to store files.")
            print(l)
            return [] if simulate else None
        suffix_params = {t: '_unfolded' if l[p] is None and unfold else l[p] for t, p in zip(df_types, suffix_vars) if t in folder_params}
        df_params = {p: True for p in folder_params.keys()}
        if silence_label_warnings:
            with temporarily_suppress_warnings(self) as self:
                dataframes = self.get_dataframes(keys, unfold=unfold, quarterbeats=quarterbeats, flat=True, **df_params)
        else:
            dataframes = self.get_dataframes(keys, unfold=unfold, quarterbeats=quarterbeats, flat=True, **df_params)
        modus = 'would ' if simulate else ''
        if len(dataframes) == 0 and metadata_path is None:
            self.logger.info(f"No files {modus}have been written.")
            return [] if simulate else None
        paths = {}
        warnings, infos = [], []
        unf = 'Unfolded ' if unfold else ''
        for (key, i, what), li in dataframes.items():
            new_path = self._store_tsv(df=li, key=key, i=i, folder=folder_params[what], suffix=suffix_params[what],
                                       root_dir=root_dir, what=what, simulate=simulate)
            if new_path in paths:
                warnings.append(f"The {paths[new_path]} at {new_path} {modus}have been overwritten with {what}.")
            else:
                infos.append(f"{unf}{what} {modus}have been stored as {new_path}.")
            paths[new_path] = what
        if len(warnings) > 0:
            self.logger.warning('\n'.join(warnings))
        l_infos = len(infos)
        l_target = len(dataframes)
        if l_target > 0:
            if l_infos == 0:
                self.logger.info(f"\n\nNone of the {l_target} {modus}have been written.")
            elif l_infos < l_target:
                msg = f"\n\nOnly {l_infos} out of {l_target} files {modus}have been stored."
            else:
                msg = f"\n\nAll {l_infos} {modus}have been written."
            self.logger.info('\n'.join(infos) + msg)
        if metadata_path is not None:
            md = self.metadata()
            if len(md.index) > 0:
                fname, ext = os.path.splitext(metadata_path)
                if ext != '':
                    path, file = os.path.split(metadata_path)
                else:
                    path = metadata_path
                    file = 'metadata.tsv'
                path = resolve_dir(path)
                if not os.path.isdir(path):
                    os.makedirs(path)
                full_path = os.path.join(path, file)
                write_metadata(self.metadata(), full_path, markdown=markdown, logger=self.logger)
                paths[full_path] = 'metadata'
            else:
                self.logger.debug(f"\n\nNo metadata to write.")
        return paths



    def output_mscx(self, keys=None, ids=None, root_dir=None, folder='.', suffix='', overwrite=False, simulate=False):
        """ Stores the parsed MuseScore files in their current state, e.g. after detaching or attaching annotations.

        Parameters
        ----------
        keys : :obj:`str` or :obj:`~collections.abc.Collection`, optional
            Key(s) for which to count file extensions.  By default, all keys are selected.
        ids : :obj:`~collections.abc.Collection`
            If you pass a collection of IDs, ``keys`` is ignored and only the selected extensions are counted.
        root_dir : :obj:`str`, optional
            Defaults to None, meaning that the original root directory is used that was added to the Parse object.
            Otherwise, pass a directory to rebuild the original substructure. If ``folder`` is an absolute path,
            ``root_dir`` is ignored.
        folder : :obj:`str`
            Where to store the file. Can be relative to ``root_dir`` or absolute, in which case ``root_dir`` is ignored.
            If ``folder`` is relative, the behaviour depends on whether it starts with a dot ``.`` or not: If it does,
            the folder is created at every end point of the relative tree structure under ``root_dir``. If it doesn't,
            it is created only once, relative to ``root_dir``, and the relative tree structure is build below.
        suffix : :obj:`str`, optional
            Suffix to append to the original file name.
        overwrite : :obj:`bool`, optional
            Pass True to overwrite existing files.
        simulate : :obj:`bool`, optional
            Set to True if no files are to be written.

        Returns
        -------

        """
        if ids is None:
            ids = [id for id in self._iterids(keys) if id in self._parsed_mscx]
        paths = []
        for key, i in ids:
            new_path = self._output_mscx(key=key, i=i, folder=folder, suffix=suffix, root_dir=root_dir, overwrite=overwrite, simulate=simulate)
            if new_path is not None:
                if new_path in paths:
                    modus = 'would have' if simulate else 'has'
                    self.logger.info(f"The score at {new_path} {modus} been overwritten.")
                else:
                    paths.append(new_path)
        if simulate:
            return list(set(paths))




    def _calculate_path(self, key, i, root_dir, folder, enforce_below_root=False):
        """ Constructs a path and file name from a loaded file based on the arguments.

        Parameters
        ----------
        key, i : (:obj:`str`, :obj:`int`)
            ID from which to construct the new path and filename.
        folder : :obj:`str`
            Where to store the file. Can be relative to ``root_dir`` or absolute, in which case ``root_dir`` is ignored.
            If ``folder`` is relative, the behaviour depends on whether it starts with a dot ``.`` or not: If it does,
            the folder is created at every end point of the relative tree structure under ``root_dir``. If it doesn't,
            it is created only once, relative to ``root_dir``, and the relative tree structure is build below.
        root_dir : :obj:`str`, optional
            Defaults to None, meaning that the original root directory is used that was added to the Parse object.
            Otherwise, pass a directory to rebuild the original substructure. If ``folder`` is an absolute path,
            ``root_dir`` is ignored.
        enforce_below_root : :obj:`bool`, optional
            If True is passed, the computed paths are checked to be within ``root_dir`` or ``folder`` respectively.
        """
        if folder is not None and (os.path.isabs(folder) or '~' in folder):
            folder = resolve_dir(folder)
            path = folder
        else:
            root = self.scan_paths[key][i] if root_dir is None else resolve_dir(root_dir)
            if folder is None:
                path = root
            elif folder[0] == '.':
                path = os.path.abspath(os.path.join(root, self.rel_paths[key][i], folder))
            else:
                path = os.path.abspath(os.path.join(root, folder, self.rel_paths[key][i]))
            base = os.path.basename(root)
            if enforce_below_root and path[:len(base)] != base:
                self.logger.error(f"Not allowed to store files above the level of root {root}.\nErroneous path: {path}")
                return None
        return path



    def _collect_annotations_objects_references(self, keys=None, ids=None):
        """ Updates the dictionary self._annotations with all parsed Scores that have labels attached (or not any more). """
        if ids is None:
            ids = list(self._iterids(keys, only_parsed_mscx=True))
        updated = {}
        for id in ids:
            if id in self._parsed_mscx:
                score = self._parsed_mscx[id]
                if score is not None:
                    if 'annotations' in score:
                        updated[id] = score.annotations
                    elif id in self._annotations:
                        del (self._annotations[id])
                else:
                    del (self._parsed_mscx[id])
        self._annotations.update(updated)

    def _handle_path(self, full_path, key, skip_checks=False):
        """Store information about the file at ``full_path`` in their various fields under the given key."""
        full_path = resolve_dir(full_path)
        if not skip_checks and not os.path.isfile(full_path):
            self.logger.error("No file found at this path: " + full_path)
            return (None, None)
        file_path, file = os.path.split(full_path)
        file_name, file_ext = os.path.splitext(file)
        if not skip_checks and file_ext[1:] not in Score.parseable_formats + ('tsv',):
            ext_string = "without extension" if file_ext == '' else f"with extension {file_ext}"
            self.logger.debug(f"ms3 does not handle files {ext_string} -> discarding" + full_path)
            return (None, None)
        rel_path = os.path.relpath(file_path, self.last_scanned_dir)
        subdir = get_path_component(rel_path, key)
        if file in self.files[key]:
            same_name = [i for i, f in enumerate(self.files[key]) if f == file]
            if not skip_checks and any(True for i in same_name if self.rel_paths[key][i] == rel_path):
                self.logger.debug(
                    f"""The file name {file} is already registered for key '{key}' and both files have the relative path {rel_path}.
Load one of the identically named files with a different key using add_dir(key='KEY').""")
                return (None, None)
            self.logger.debug(
                f"The file {file} is already registered for key '{key}' but can be distinguished via the relative path {rel_path}.")

        i = len(self.files[key])
        self.logger_names[(key, i)] = f"{self.logger.name}.{key}.{file_name.replace('.', '')}{file_ext}"
        self.full_paths[key].append(full_path)
        self.scan_paths[key].append(self.last_scanned_dir)
        self.rel_paths[key].append(rel_path)
        self.subdirs[key].append(subdir)
        self.paths[key].append(file_path)
        self.files[key].append(file)
        self.logger_names[(key, i)] = f"{self.logger.name}.{key}.{file_name.replace('.', '')}{file_ext}"
        self.fnames[key].append(file_name)
        self.fexts[key].append(file_ext)
        F = File(
            id=(key, i),
            full_path=full_path,
            scan_path=self.last_scanned_dir,
            rel_path=rel_path,
            subdir=subdir,
            path=file_path,
            file=file,
            fname=file_name,
            fext=file_ext
        )
        self.id2file_info[(key, i)] = F
        return key, i

    def _iterids(self, keys=None, only_parsed_mscx=False, only_parsed_tsv=False, only_attached_annotations=False, only_detached_annotations=False):
        """Iterator through IDs for a given set of keys.

        Parameters
        ----------
        keys
        only_parsed_mscx
        only_attached_annotations
        only_detached_annotations

        Yields
        ------
        :obj:`tuple`
            (str, int)

        """
        keys = self._treat_key_param(keys)
        for key in sorted(keys):
            for id in make_id_tuples(key, len(self.fnames[key])):
                if only_parsed_mscx  or only_attached_annotations or only_detached_annotations:
                    if id not in self._parsed_mscx:
                        continue
                    if only_attached_annotations:
                        if 'annotations' in self._parsed_mscx[id]:
                            pass
                        else:
                            continue
                    elif only_detached_annotations:
                        if self._parsed_mscx[id].has_detached_annotations:
                            pass
                        else:
                            continue
                elif only_parsed_tsv:
                    if id in self._parsed_tsv:
                        pass
                    else:
                        continue

                yield id

    def _iter_subdir_selectors(self, keys=None, ids=None):
        """ Iterate through the specified ids grouped by subdirs.

        Yields
        ------
        :obj:`tuple`
            (key: str, subdir: str, ixs: list) tuples. IDs can be created by combining key with each i in ixs.
            The yielded ``ixs`` are typically used as parameter for ``.utils.iter_selection``.

        """
        grouped_ids = self._make_grouped_ids(keys, ids)
        for k, ixs in grouped_ids.items():
            subdirs = self.subdirs[k]
            for subdir in sorted(set(iter_selection(subdirs, ixs))):
                yield k, subdir, [i for i in ixs if subdirs[i] == subdir]




    def _parse(self, key, i, logger_cfg={}, labels_cfg={}, read_only=False):
        """Performs a single parse and returns the resulting Score object or None."""
        path = self.full_paths[key][i]
        file = self.files[key][i]
        self.logger.debug(f"Attempting to parse {file}")
        try:
            logger_cfg['name'] = self.logger_names[(key, i)]
            score = Score(path, read_only=read_only, labels_cfg=labels_cfg, logger_cfg=logger_cfg, ms=self.ms)
            if score is None:
                self.logger.debug(f"Encountered errors when parsing {file}")
            else:
                self.logger.debug(f"Successfully parsed {file}")
            return score
        except (KeyboardInterrupt, SystemExit):
            self.logger.info("Process aborted.")
            raise
        except:
            self.logger.error(f"Unable to parse {path} due to the following exception:\n" + traceback.format_exc())
            return None


    def _score_ids(self, keys=None, score_extensions=None, native=True, convertible=True, opposite=False):
        """ Return IDs of all detected scores with particular file extensions, or all others if ``opposite==True``.

        Parameters
        ----------
        keys : :obj:`str` or :obj:`collections.abc.Iterable`, optional
            Only get IDs for particular keys.
        score_extensions : :obj:`collections.abc.Collection`, optional
            Get IDs for files with the given extensions (each starting with a dot). If this parameter is defined,
            ``native```and ``convertible`` are being ignored.
        native : :obj:`bool`, optional
            If ``score_extensions`` is not set, ``native=True`` selects all scores that ms3 can parse without using
            a MuseScore 3 executable.
        convertible : :obj:`bool`, optional
            If ``score_extensions`` is not set, ``convertible=True`` selects all scores that ms3 can parse as long as
            a MuseScore 3 executable is defined.
        opposite : :obj:`bool`, optional
            Set to True if you want to get the IDs of all the scores that do NOT have the specified extensions.

        Returns
        -------
        :obj:`list`
            A list of IDs.

        """
        if score_extensions is None:
            score_extensions = []
            if native:
                score_extensions.extend(Score.native_formats)
            if convertible:
                score_extensions.extend(Score.convertible_formats)
        if opposite:
            return [(k, i) for k, i in self._iterids(keys) if self.fexts[k][i][1:].lower() not in score_extensions]
        return [(k, i) for k, i in self._iterids(keys) if self.fexts[k][i][1:].lower() in score_extensions]



    def _output_mscx(self, key, i, folder, suffix='', root_dir=None, overwrite=False, simulate=False):
        """ Creates a MuseScore 3 file from the Score object at the given ID (key, i).

        Parameters
        ----------
        key, i : (:obj:`str`, :obj:`int`)
            ID from which to construct the new path and filename.
        root_dir : :obj:`str`, optional
            Defaults to None, meaning that the original root directory is used that was added to the Parse object.
            Otherwise, pass a directory to rebuild the original substructure. If ``folder`` is an absolute path,
            ``root_dir`` is ignored.
        folder : :obj:`str`
            Where to store the file. Can be relative to ``root_dir`` or absolute, in which case ``root_dir`` is ignored.
            If ``folder`` is relative, the behaviour depends on whether it starts with a dot ``.`` or not: If it does,
            the folder is created at every end point of the relative tree structure under ``root_dir``. If it doesn't,
            it is created only once, relative to ``root_dir``, and the relative tree structure is build below.
        suffix : :obj:`str`, optional
            Suffix to append to the original file name.
        overwrite : :obj:`bool`, optional
            Pass True to overwrite existing files.
        simulate : :obj:`bool`, optional
            Set to True if no files are to be written.

        Returns
        -------
        :obj:`str`
            Path of the stored file.

        """

        id = (key, i)
        logger = self.id_logger(id)
        fname = self.fnames[key][i]

        if id not in self._parsed_mscx:
            logger.error(f"No Score object found. Call parse_mscx() first.")
            return
        path = self._calculate_path(key=key, i=i, root_dir=root_dir, folder=folder)
        if path is None:
            return

        fname = fname + suffix + '.mscx'
        file_path = os.path.join(path, fname)
        if os.path.isfile(file_path):
            if simulate:
                if overwrite:
                    logger.warning(f"Would have overwritten {file_path}.")
                    return
                logger.warning(f"Would have skipped {file_path}.")
                return
            elif not overwrite:
                logger.warning(f"Skipped {file_path}.")
                return
        if simulate:
            logger.debug(f"Would have written score to {file_path}.")
        else:
            os.makedirs(path, exist_ok=True)
            self._parsed_mscx[id].output_mscx(file_path)
            logger.debug(f"Score written to {file_path}.")

        return file_path


    def _store_tsv(self, df, key, i, folder, suffix='', root_dir=None, what='DataFrame', simulate=False):
        """ Stores a given DataFrame by constructing path and file name from a loaded file based on the arguments.

        Parameters
        ----------
        df : :obj:`pandas.DataFrame`
            DataFrame to store as a TSV.
        key, i : (:obj:`str`, :obj:`int`)
            ID from which to construct the new path and filename.
        folder, root_dir : :obj:`str`
            Parameters passed to :py:meth:`_calculate_path`.
        suffix : :obj:`str`, optional
            Suffix to append to the original file name.
        what : :obj:`str`, optional
            Descriptor, what the DataFrame contains for more informative log message.
        simulate : :obj:`bool`, optional
            Set to True if no files are to be written.

        Returns
        -------
        :obj:`str`
            Path of the stored file.

        """
        tsv_logger = self.id_logger((key, i))

        if df is None:
            tsv_logger.debug(f"No DataFrame for {what}.")
            return
        path = self._calculate_path(key=key, i=i, root_dir=root_dir, folder=folder)
        if path is None:
            return

        fname = self.fnames[key][i] + suffix + ".tsv"
        file_path = os.path.join(path, fname)
        if simulate:
            tsv_logger.debug(f"Would have written {what} to {file_path}.")
        else:
            tsv_logger.debug(f"Writing {what} to {file_path}.")
            write_tsv(df, file_path, logger=tsv_logger)
        return file_path



    def _treat_key_param(self, keys):
        if keys is None:
            keys = list(self.full_paths.keys())
        elif isinstance(keys, str):
            keys = [keys]
        return [k for k in sorted(set(keys)) if k in self.files]


    def _treat_harmony_layer_param(self, harmony_layer):
        if harmony_layer is None:
            return None
        all_types = {str(k): k for k in self.count_labels().keys()}
        if isinstance(harmony_layer, int) or isinstance(harmony_layer, str):
            harmony_layer = [harmony_layer]
        lt = [str(t) for t in harmony_layer]
        def matches_any_type(user_input):
            return any(True for t in all_types if user_input in t)
        def get_matches(user_input):
            return [t for t in all_types if user_input in t]

        not_found = [t for t in lt if not matches_any_type(t)]
        if len(not_found) > 0:
            plural = len(not_found) > 1
            plural_s = 's' if plural else ''
            self.logger.warning(
                f"No labels found with {'these' if plural else 'this'} label{plural_s} harmony_layer{plural_s}: {', '.join(not_found)}")
        return [all_types[t] for user_input in lt for t in get_matches(user_input)]

    def update_metadata(self, allow_suffix=False):
        """Uses all parsed metadata TSVs to update the information in the corresponding parsed MSCX files and returns
        the IDs of those that have been changed.

        Parameters
        ----------
        allow_suffix : :obj:`bool`, optional
            If set to True, this would also update the metadata for currently parsed MuseScore files
            corresponding to the columns 'rel_paths' and 'fnames' + [ANY SUFFIX]. For example,
            the row ('MS3', 'bwv846') would also update the metadata of 'MS3/bwv846_reviewed.mscx'.

        Returns
        -------
        :obj:`list`
            IDs of the parsed MuseScore files whose metadata has been updated.
        """
        metadata_dfs = self.metadata_tsv()
        if len(metadata_dfs) > 0:
            metadata = pd.concat(metadata_dfs.values(), keys=metadata_dfs.keys())
        else:
            metadata = self._metadata
        if len(metadata) == 0:
            self.logger.debug("No parsed metadata found.")
            return
        old = metadata
        if old.index.names != ['rel_paths', 'fnames']:
            try:
                old = old.set_index(['rel_paths', 'fnames'])
            except KeyError:
                self.logger.warning(f"Parsed metadata do not contain the columns 'rel_paths' and 'fnames' "
                                    f"needed to match information on identical files.")
                return []
        new = self.metadata(from_tsv=False).set_index(['rel_paths', 'fnames'])
        excluded_cols = ['ambitus', 'annotated_key', 'KeySig', 'label_count', 'last_mc', 'last_mn', 'musescore',
                         'TimeSig', 'length_qb', 'length_qb_unfolded', 'all_notes_qb', 'n_onsets', 'n_onset_positions']
        old_cols = sorted([c for c in old.columns if c not in excluded_cols and c[:5] != 'staff'])

        parsed = old.index.map(lambda i: i in new.index)
        relevant = old.loc[parsed, old_cols]
        updates = defaultdict(dict)
        for i, row in relevant.iterrows():
            new_row = new.loc[i]
            for j, val in row[row.notna()].iteritems():
                val = str(val)
                if j not in new_row or str(new_row[j]) != val:
                    updates[i][j] = val

        l = len(updates)
        ids = []
        if l > 0:
            for (rel_path, fname), new_dict in updates.items():
                matches = self.fname2ids(fname=fname, rel_path=rel_path, allow_suffix=allow_suffix)
                match_ids = [id for id in matches.keys() if id in self._parsed_mscx]
                n_files_to_update = len(match_ids)
                if n_files_to_update == 0:
                    self.logger.debug(
                        f"rel_path={rel_path}, fname={fname} does not correspond to a currently parsed MuseScore file.")
                    continue
                for id in match_ids:
                    for name, val in new_dict.items():
                        self._parsed_mscx[id].mscx.parsed.metatags[name] = val
                    self._parsed_mscx[id].mscx.parsed.update_metadata()
                    self.id_logger(id).debug(f"Updated with {new_dict}")
                    ids.append(id)

            self.logger.info(f"{l} files updated.")
        else:
            self.logger.info("Nothing to update.")
        return ids


    def __getstate__(self):
        """ Override the method of superclass """
        return self.__dict__

    # def expand_labels(self, keys=None, how='dcml'):
    #     keys = self._treat_key_param(keys)
    #     scores = {id: score for id, score in self._parsed.items() if id[0] in keys}
    #     res = {}
    #     for id, score in scores.items():
    #         if score.mscx._annotations is not None:
    #             exp = score.annotations.expanded
    #             self._expandedlists[id] = exp
    #             res[id + ('expanded',)] = exp
    #     return res


    # def __getattr__(self, item):
    #     if item in self.fexts: # is an existing key
    #         fexts = self.fexts[item]
    #         res = {}
    #         for i, ext in enumerate(fexts):
    #             id = (item, i)
    #             ix = str(self._index[id])
    #             if ext == '.mscx':
    #                 if id in self._parsed_mscx:
    #                     ix += " (parsed)"
    #                     val = str(self._parsed_mscx[id])
    #                 else:
    #                     ix += " (not parsed)"
    #                     val = self.full_paths[item][i]
    #             else:
    #                 if id in self._parsed_tsv:
    #                     df = self._parsed_tsv[id]
    #                     if isinstance(df, Annotations):
    #                         ix += " (parsed annotations)"
    #                         val = str(df)
    #                     else:
    #                         t = self._tsv_types[id] if id in self._tsv_types else 'unrecognized DataFrame'
    #                         ix += f" (parsed {t}, length {len(df)})"
    #                         val = df.head(5).to_string()
    #                 else:
    #                     ix += " (not parsed)"
    #                     val = self.full_paths[item][i]
    #             ix += f"\n{'-' * len(ix)}\n"
    #             if ext != '.mscx':
    #                 ix += f"{self.full_paths[item][i]}\n"
    #             print(f"{ix}{val}\n")
    #     else:
    #         raise AttributeError(item)

    # def __getattr__(self, item):
    #     ext = f".{item}"
    #     ids = [(k, i) for k, i in self._iterids() if self.fexts[k][i] == ext]
    #     if len(ids) == 0:
    #         self.logger.info(f"Includes no files with the extension {ext}")
    #     return ids

    def _get_view(self, key):
        if key in self._views:
            return self._views[key]
        if key in self.files:
            self._views[key] = View(self, key)
            return self._views[key]
        self.logger.info(f"Key '{key}' not found.")
        return


    def __getitem__(self, item):
        if isinstance(item, str):
            return self._get_view(item)
        elif isinstance(item, tuple):
            key, i, *_ = item
            if key not in self.files:
                raise KeyError(f"'{key}' is not an existing key")
            try:
                i = int(i)
                if key in self.files and i < len(self.files[key]):
                    id = (key, i)
                else:
                    raise KeyError(f"Key '{key}' has no i=={i}. Current number of files is {len(self.files[key])}.")
            except ValueError:
                return self._get_piece(key, i)

        else:
            self.logger.info(f"Not prepared to be subscripted by '{type(item)}' object {item}.")
        if id in self._parsed_tsv:
            return self._parsed_tsv[id]
        if id in self._parsed_mscx:
            return self._parsed_mscx[id]
        if id in self._annotations:
            return self._annotations[id]
        self.logger.warning(f"{self.full_paths[key][i]} has or could not be(en) parsed.")


    def __iter__(self):
        """

        Yields
        ------
        (str, ms3.parse.View)
            For iterating through the keys and associated View objects.
        """
        keys = self.keys()
        if len(keys) == 0:
            self.logger.info("No files have been added to this Parse object.")
        for k in keys:
            yield k, self._get_view(k)


    def __repr__(self):
        return self.info(return_str=True)

    def _get_unambiguous_fnames_from_ids(self, score_ids, key):

        file_info = [self.id2file_info[id] for id in score_ids]
        score_names = [F.fname for F in file_info]
        score_name_set = set(score_names)
        if len(score_names) == len(score_name_set):
            return dict(zip(score_names, score_ids))
        more_than_one = {name: [] for name, cnt in Counter(score_names).items() if cnt > 1}
        result = {} # fname -> score_id
        for F in file_info:
            if F.fname in more_than_one:
                more_than_one[F.fname].append(F)
            else:
                result[F.fname] = F.id
        for name, files in more_than_one.items():
            choice_between_n = len(files)
            df = pd.DataFrame.from_dict({F.id: dict(subdir=F.subdir, fext=F.fext, subdir_len=len(F.subdir)) for F in files}, orient='index')
            self.logger.debug(f"Trying to disambiguate between these {choice_between_n} with the same fname '{name}':\n{df}")
            shortest_subdir_length = df.subdir_len.min()
            shortest_length_selector = (df.subdir_len == shortest_subdir_length)
            n_have_shortest_length = shortest_length_selector.sum()
            # checking if the shortest path contains only 1 file and pick that
            if n_have_shortest_length == 1:
                id = df.subdir_len.idxmin()
                picked = df.loc[id]
                self.logger.info(f"In order to pick one from the {choice_between_n} scores with fname '{name}', the one with the shortest subdir '{picked.subdir}' was selected.")
                result[name] = id
                continue
            # otherwise, check if there is only a single MSCX or otherwise MSCZ file and pick that
            fexts = df.fext.value_counts()
            if '.mscx' in fexts:
                if fexts['.mscx'] == 1:
                    picked = df[df.fext == '.mscx'].iloc[0]
                    id = picked.name
                    self.logger.info(f"In order to pick one from the {choice_between_n} scores with fname '{name}', the one contained in '{picked.subdir}' was selected because it is the only "
                                     f"one in MSCX format.")
                    result[name] = id
                    continue
            elif '.mscz' in fexts and fexts['.mscz'] == 1:
                picked = df[df.fext == '.mscz'].iloc[0]
                id = picked.name
                self.logger.info(
                    f"In order to pick one from the {choice_between_n} scores with fname '{name}', the one contained in '{picked.subdir}' was selected because it is the only "
                    f"one in MuseScore format.")
                result[name] = id
                continue
            # otherwise, check if the shortest path contains only a single MSCX or MSCZ file as a last resort
            if n_have_shortest_length < choice_between_n:
                df = df[shortest_length_selector]
                self.logger.debug(f"Picking those from the shortest subdir has reduced the choice to {n_have_shortest_length}:\n{df}.")
            else:
                self.logger.warning(f"Unable to pick one of the available scores for fname '{name}', it will be disregarded until disambiguated:\n{df}")
                continue
            if '.mscx' in df.fext.values and fexts['.mscx'] == 1:
                pick_ext = '.mscx'
            elif '.mscz' in df.fext.values and fexts['.mscz'] == 1:
                pick_ext = '.mscz'
            else:
                self.logger.warning(f"Unable to pick one of the available scores for fname '{name}', it will be disregarded until disambiguated:\n{df}")
                continue
            picked = df[df.fext == pick_ext].iloc[0]
            id = picked.name
            self.logger.info(
                f"In order to pick one from the {choice_between_n} scores with fname '{name}', the '{pick_ext}' one contained in '{picked.subdir}' was selected because it is the only "
                f"one in that format contained in the shortest subdir.")
            result[name] = id
        return result


    def _get_piece(self, key, fname) -> Piece:
        """Returns a new or existing :obj:`Piece` object, as long as ``key`` exists."""
        assert key in self.files, f"'{key}' is not a valid key."
        if not fname in self._pieces[key]:
            self._pieces[key][fname] = Piece(key, fname)
        return self._pieces[key][fname]
########################################################################################################################
########################################################################################################################
################################################# End of Parse() ########################################################
########################################################################################################################
########################################################################################################################



class View(Parse):

    def __init__(self,
                 p: Parse,
                 key: str = None):
        self.p = p # parent parse object
        self.key = key
        self._state = (0, 0, 0) # (n_files, n_parsed_scores, n_parsed_tsv)
        self._cached_piece_matrices = {}
        self.matches = {}
        """:obj:`dict`
        {fname -> {type -> [MatchedFile]}} dict, where MatchedFile is a :obj:`namedtuple` with the fields
        "id", "full_path", "suffix", "fext", "subdir", "i_str"."""
        self._pieces = {}
        """:obj:`dict` of :obj:`Piece`
        References to the Piece objects belonging to each fname listed in the metadata.
        """
        logger_cfg = self.p.logger_cfg
        logger_cfg['name'] = f"{self.p.logger.name}.{self.key}"
        super(Parse, self).__init__(subclass='View', logger_cfg=logger_cfg) # initialize loggers
        self._metadata = pd.DataFrame()
        self.metadata_id = None
        """:obj:`tuple`
        ID of the detected metadata TSV file if any. None means that none has been detected, meaning that :attr:`.metadata`
        corresponds to the metadata included in the parsed scores.
        """
        self._id2fname = {}
        """:obj:`dict`
        Stores the mapping from IDs to fnames found in the metadata.
        """
        _ = self.pieces()


    def metadata(self):
        if self.metadata_id is None:
            # always give preference to parsed metadata files because they might contain additional
            # information and may exclude unwanted files
            metadata_tsv = self.p.metadata_tsv(self.key)
            if len(metadata_tsv) > 0:
                id = list(metadata_tsv.keys())[0]
                self.metadata_id = id
                self._metadata = metadata_tsv[id]
                k, i = self.metadata_id
                self.logger.debug(f"Metadata detected in '{self.p.files[k][i]}' @ ID {self.metadata_id}.")

        if self.metadata_id is None:
            score_ids = self.score_ids
            if len(score_ids) > 0:
                _, indices = zip(*self.score_ids)
                if len(score_ids) > len(self._metadata):
                    self._metadata = self.score_metadata()
                    self.logger.debug(f"Metadata updated from parsed scores at indices {indices}.")
                else:
                    self.logger.debug(f"Using metadata from parsed scores at indices {indices}.")
        else:
            k, i = self.metadata_id
            self.logger.debug(f"Using metadata from '{self.p.files[k][i]}' @ ID {self.metadata_id}.")
        if len(self._metadata) == 0:
            self.logger.info(f"No scores and no metadata TSV file have been parsed so far.")
        return self._metadata


    def score_metadata(self):
        return self.p.metadata(self.key)

    @property
    def score_ids(self):
        parsed = list(self.p._iterids(self.key, only_parsed_mscx=True))
        n_parsed = len(parsed)
        if n_parsed == 0:
            self.logger.debug(f"No scores have been parsed. Use method Parse.parse_mscx(keys='{self.key}')")
        return parsed


    @property
    def names(self):
        """A list of the View's filenames used for matching corresponding files in different folders.
           If metadata.tsv was parsed, the column ``fnames`` is used as authoritative list for this corpus."""
        md = self.metadata()
        if 'fnames' in md.columns:
            fnames = md.fnames.to_list()
            if len(fnames) > md.fnames.nunique():
                vc = md.fnames.value_counts(dropna=False)
                self.logger.info(f"The following file names occur more than once in the metadata: {vc[vc > 1].to_dict()}")
            return fnames
        self.logger.debug("No file names present in metadata.")
        return []


    def detect_ids_by_fname(self, parsed_only: bool = False, names: Collection[str]=None) -> dict:
        """ Returns a {fname -> {type -> [MatchedFile]}} dict.

        Args:
            parsed_only:
                By default, all files are taken into account, with the type of not-yet parsed TSV files being inferred from their paths.
                Pass True to include match only parsed files in the matching. This will prevent checking if all detected files have
                actually been matched to an fname.
            names: If you want to do the matching only for selected fnames, pass these.

        Returns:
            {fname -> {type -> [MatchedFile]}} dict
        """
        result = {}
        track_matches = False
        if names is None:
            names = self.names
            if not parsed_only:
                track_matches = True
        if track_matches:
            all_file_names = self.p.files[self.key]
            n_files_to_be_matched = len(all_file_names)
            counting_matches = Counter({i: 0 for i in range(n_files_to_be_matched)})
        for fname in names:
            ids = self.p.fname2ids(fname, self.key)
            detected = defaultdict(list)
            for id, fn in ids.items():
                k, i = id
                suffix = fn[len(fname):]
                full_path = self.p.full_paths[k][i]
                fext = self.p.fexts[k][i]
                subdir = self.p.subdirs[k][i]
                match = None
                if id in self.p._parsed_mscx:
                    match = MatchedFile(id, full_path, suffix, fext, subdir, str(i))
                    detected['scores'].append(match)
                elif id in self.p._tsv_types:
                    match = MatchedFile(id, full_path, suffix, fext, subdir, str(i))
                    detected[self.p._tsv_types[id]].append(match)
                elif not parsed_only:
                    match = MatchedFile(id, full_path, suffix, fext, subdir, str(i)+'*')
                    typ = path2type(full_path, logger=self.p.logger_names[id])
                    detected[typ].append(match)
                if match is not None:
                    if id in self._id2fname and fname != self._id2fname[id]:
                        self.logger.warning(f"ID {id}, to be matched with '{fname}' had previously been matched to {self._id2fname[id]}")
                    self._id2fname[id] = fname
                    if track_matches:
                        counting_matches.update([i])
            result[fname] = dict(detected)
        if track_matches:
            metadata_i = None if self.metadata_id is None else self.metadata_id[1]
            not_matched = [i for i, cnt in counting_matches.items() if cnt == 0 and i != metadata_i]
            more_than_one = {i: cnt for i, cnt in counting_matches.items() if cnt > 1}
            if len(not_matched) > 0:
                n_m_file_names = [all_file_names[i] for i in not_matched]
                fnames = self.p.fnames[self.key]
                n_m_fnames = set(fnames[i] for i in not_matched)
                plural = "s have" if len(not_matched) > 1 else " has"
                self.logger.warning(f"The following file{plural} not been matched to any fname included in the metadata: {n_m_file_names}")
                additional_matches = self.detect_ids_by_fname(parsed_only=parsed_only, names=n_m_fnames)
                result.update({fname + '**': match for fname, match in additional_matches.items()})
            if len(more_than_one) > 0:
                rel_paths = self.p.rel_paths[self.key]
                m_t_o = [(os.path.join(rel_paths[i], all_file_names[i]), cnt) for i, cnt in more_than_one.items()]
                self.logger.warning(f"Matched with several fnames: {m_t_o}")
        return result




    def pieces(self, parsed_only=False) -> pd.DataFrame:
        """ Based on :py:attr:`names`, return a DataFrame that matches the numerical part of IDs of files that
           correspond to each other.

        Args:
            parsed_only: By default, all files are taken into account, with the type of not-yet parsed TSV files being inferred from their paths.
                Pass True to include match only parsed files in the matching.

        Returns:
            DataFrame matching the :attr:`.names` to IDs (without key component) of scores and TSV files.
        """
        if self._state > (0, 0, 0) and \
            (len(self.p.full_paths[self.key]), len(self.p._parsed_mscx), len(self.p._parsed_tsv)) == self._state and \
            parsed_only in self._cached_piece_matrices:
            self.logger.debug(f"Using cached DataFrame for parameter parsed_only={parsed_only}")
            return self._cached_piece_matrices[parsed_only]
        pieces = {} # result
        self.matches = self.detect_ids_by_fname(parsed_only=parsed_only)
        for metadata_i, (fname, detected) in enumerate(self.matches.items()):
            pieces[metadata_i] = dict(fnames=fname) # start building the DataFrame row based on detected matches
            for typ, matched_files in detected.items():
                n = len(matched_files)
                if n == 0:
                    continue
                if n == 1:
                    pieces[metadata_i][typ] = matched_files[0].i_str
                else:
                    distinguish = make_distinguishing_strings(matched_files)
                    for match, dist in zip(matched_files, distinguish):
                        column = typ if dist == "" else f"{typ}:{dist}"
                        pieces[metadata_i][column] = match.i_str
        try:
            res = pd.DataFrame.from_dict(pieces, orient='index', dtype='string')
            res.index.name = 'metadata_row'
        except:
            print(pieces)
            raise
        # caching
        current_state = (len(self.p.full_paths[self.key]), len(self.p._parsed_mscx), len(self.p._parsed_tsv))
        if current_state > self._state and (not parsed_only) in self._cached_piece_matrices:
            del(self._cached_piece_matrices[not parsed_only])
        self._state = current_state
        self._cached_piece_matrices[parsed_only] = res
        return res

    def ids(self):
        return self.p.ids(self.key)

    def get_piece(self, id):
        fname = self.id2fname(id)
        if fname is not None:
            return self[fname]
        return None

    def id2fname(self, id):
        if id in self._id2fname:
            return self._id2fname[id]
        self.logger.info(f"ID {id} has not been linked to any of the fnames.")
        return None

    def info(self, return_str=False):
        info = f"View on key {self.key}"
        info += '\n' + '_' * len(info) + '\n\n'
        md = self.metadata()
        if self.metadata_id is None:
            score_ids = self.score_ids
            if len(score_ids) > 0:
                _, indices = zip(*score_ids)
                info += f"No metadata.tsv found. Constructed metadata from parsed scores at indices {indices}.\n"
            else:
                info += f"No metadata present. Parse scores and/or metadata.tsv files.\n"
        else:
            k, i = self.metadata_id
            info += f"Found metadata in '{self.p.files[k][i]}' @ ID {self.metadata_id}.\n"
        if len(md) > 0:
            piece_matrix = self.pieces()
            if any('**' in fname for fname in self.matches):
                info += "fnames marked with ** are not contained in the metadata, consider using 'ms3 extract -D' on this corpus."
            if len(piece_matrix.columns) == 1:
                info += "\nNo files detected that would match the file names listed in the metadata"
            else:
                info += "\nFile names & associated indices"
                asterisk = False
                for _, column in piece_matrix.iteritems():
                    try:
                        if column.str.contains('*', regex=False).any():
                            asterisk = True
                            break
                    except:
                        pass
                if asterisk:
                    info += " (* means file has not been parsed; type inferred from path)"
            info += f":\n\n{piece_matrix.fillna('').to_string()}"

        if return_str:
            return info
        print(info)


    def iter(self, columns, skip_missing=False, fnames=None, prefer_score=True):
        """ Iterate through combinations of metadata dicts and DataFrames pertaining to the same piece.

        Parameters
        ----------
        columns : list of str
            One or several columns contained in self.pieces(). If there is a choice between several columns
            for the same type of DataFrame, either pass a nested list with desired column order
            or use wildcard notation.
        skip_missing : :obj:`bool`, optional
            If one of the requested aspects has no DataFrame available, skip the piece.
        fnames : :obj:`list`, optional
            If you want to iterate only through a subset of pieces, pass their fnames as they appear
            in the metadata.tsv column 'fnames'.
        prefer_score : :obj:`bool`, optional
            By default, data from parsed scores is preferred to that from parsed TSVs. Pass False to prefer TSVs.

        Yields
        ------
        dict, *pd.DataFrame
            A metadata dict and one DataFrame (or None) per entry in the parameter ``columns``.

        """
        standard_cols = list(self.p._dataframes.keys())
        piece_matrix = self.pieces(parsed_only=True)
        if fnames is not None:
            missing = [fn for fn in fnames if fn not in piece_matrix.fnames.values]
            if len(missing) > 0:
                fnames = [fn for fn in fnames if fn in piece_matrix.fnames.values]
                self.logger.warning(f"The following fnames are not listed in the metadata: [{', '.join(missing)}].\nChoose among: [{', '.join(piece_matrix.fnames.values)}")
        available = '\n'.join(sorted(piece_matrix.columns[1:]))
        parsed_scores_present = piece_matrix.columns.str.contains('scores').any()
        n, d = piece_matrix.shape
        if n == 0 or d == 1:
            self.logger.error("No files present.")
            return

        # look for and treat wildcard arguments
        cols = []
        if isinstance(columns, str):
            columns = [columns]
        for c in columns:
            if isinstance(c, str) and c[-1] == '*':
                col_name = c[:-1]
                resolved = [col for col in piece_matrix.columns if col.startswith(col_name)]
                resolved = sorted(resolved, key=lambda s: len(s))
                if col_name in standard_cols and col_name not in resolved and parsed_scores_present:
                    resolved = [col_name] + resolved
                if len(resolved) == 0:
                    self.logger.error(f"Unable to resolve wildcard expression '{c}'. Available columns:\n{available}")
                    return
                if len(resolved) == 1:
                    resolved = resolved[0]
                self.logger.debug(f"{c} resolved to {resolved}.")
                cols.append(resolved)
            else:
                cols.append(c)
        self.logger.debug(f"columns parameter {columns} after treating wildcards: {cols}")

        def c_name2std_and_disamb(col):
            """Intermediary solution"""
            if col in standard_cols:
                return col, 'auto'
            for c in standard_cols:
                if col.startswith(c):
                    return c, col
            raise ValueError(f"Cannot iterate through '{col}'. Check which columns are available for the corpus '{self.key}'.")

        for md, (fname, matches) in zip(self.metadata().to_dict(orient='records'), self.matches.items()):
            """md = {key->value} metadata; matches = {type->id}"""
            if fnames is not None and fname not in fnames:
                continue
            skip_flat = False # flag that serves the inner loop to make this loop skip yielding
            result, used_ids, paths = [], [], []
            piece = self[fname]
            for c in cols:
                """c can be a column name or a list of column names from which the first non-empty one will be used"""
                if isinstance(c, str):
                    what, disamb = c_name2std_and_disamb(c)
                    try:
                        df, piece_info = piece.get_dataframe(what=what, disambiguation=disamb, prefer_score=prefer_score, return_file_info=True)
                    except FileNotFoundError:
                        df = None
                else:
                    for cc in c:
                        what, disamb = c_name2std_and_disamb(cc)
                        try:
                            df, piece_info = piece.get_dataframe(what=what, disambiguation=disamb, prefer_score=prefer_score, return_file_info=True)
                        except FileNotFoundError:
                            df = None
                        if df is not None:
                            c = cc
                            break
                if df is None:
                    if skip_missing:
                        skip_flat = True
                        break
                    used_ids.append(None)
                    paths.append(None)
                else:
                    used_ids.append(piece_info.id)
                    paths.append((c, piece_info.full_path))
                result.append(df)
            if skip_flat:
                self.logger.info(f"{md['fnames']} skipped.")
                continue
            md['ids'] = used_ids
            md['paths'] = paths
            yield (md, *result)

        # check if arguments correspond to existing columns or if parsed scores are available
        # flattened = list(iter_nested(cols))
        # if parsed_scores_present:
        #     missing = [c for c in flattened if c not in standard_cols and c not in piece_matrix.columns]
        #     flattened = [c for c in flattened if c in piece_matrix.columns]
        # else:
        #     missing = [c for c in flattened if c not in piece_matrix.columns]
        # if len(missing) > 0:
        #     self.logger.error(f"The following columns were not recognized: {missing}. You could try using the wildcard *\nCurrently available types among parsed TSV files:\n{available}")
        #     return
        #
        #
        # def get_dataframe(ids, column):
        #     if 'scores' in ids and not pd.isnull(ids['scores']) and column in standard_cols:
        #         i = int(ids['scores'])
        #         score = self.p[(self.key, i)]
        #         if score is None:
        #             self.logger.debug(f"No Score object found for ID ({self.key}, {i}).")
        #         else:
        #             df = score.mscx.__getattribute__(column)()
        #             if df is None:
        #                 score.logger.debug(
        #                     f"Property {column} of Score({self.p.full_paths[self.key][i]}) yielded None.")
        #             elif df.shape[0] == 0:
        #                 score.logger.debug(
        #                     f"Property {column} of Score({self.p.full_paths[self.key][i]}) yielded an empty DataFrame.")
        #             else:
        #                 score.logger.debug(
        #                     f"Using the {column} DataFrame from parsed score {self.p.full_paths[self.key][i]}.")
        #                 return df, i
        #     if column in ids and not pd.isnull(ids[column]):
        #         i = int(ids[column])
        #         return self.p._parsed_tsv[(self.key, i)], i
        #     return (None, None)
        #
        #
        #
        # plural = 's' if len(cols) > 1 else ''
        # self.logger.debug(f"Iterating through the following files, {len(cols)} file{plural} per iteration, based on the argument columns={cols}:\n{piece_matrix[flattened]}")
        # for md, matched_ids in zip(self.metadata().to_dict(orient='records'), piece_matrix.to_dict(orient='records')):
        #     """md = {key->value} metadata; ids = {tsv_type->id}"""
        #     if fnames is not None and matched_ids['fnames'] not in fnames:
        #         continue
        #     skip_flat = False # flag that serves the inner loop to make this loop skip yielding
        #     result, used_ids, paths = [], [], []
        #     for c in cols:
        #         """c can be a column name or a list of column names from which the first non-empty one will be used"""
        #         if isinstance(c, str):
        #             df, i = get_dataframe(matched_ids, c)
        #         else:
        #             for cc in c:
        #                 df, i = get_dataframe(matched_ids, cc)
        #                 if df is not None:
        #                     c = cc
        #                     break
        #         if df is None:
        #             if skip_missing:
        #                 skip_flat = True
        #                 break
        #             used_ids.append(None)
        #             paths.append(None)
        #         else:
        #             used_ids.append((self.key, i))
        #             paths.append((c, self.p.full_paths[self.key][i]))
        #         result.append(df)
        #     if skip_flat:
        #         self.logger.info(f"{md['fnames']} skipped.")
        #         continue
        #     md['ids'] = used_ids
        #     md['paths'] = paths
        #     yield (md, *result)

    def iter_transformed(self, columns, skip_missing=True, unfold=False, quarterbeats=False, interval_index=False, fnames=None):
        if not any((unfold, quarterbeats, interval_index)):
            for md, *dfs in self.iter(columns, skip_missing=False, fnames=fnames):
                if any(df is None for df in dfs):
                    if skip_missing:
                        continue
                    else:
                        missing = [tsv_type for tsv_type, df in zip(columns, dfs) if df is None]
                        self.logger.info(f"No [{','.join(missing)}] available for {md['fnames']}.", extra={"message_id": (11, md['fnames'])})
                yield (md, *dfs)
        else:
            if isinstance(columns, str):
                columns = [columns]
            columns.append('measures*')
            for md, *dfs, measures in self.iter(columns, skip_missing=False, fnames=fnames):
                if any(df is None for df in dfs + [measures]):
                    if skip_missing:
                        continue
                    else:
                        if any(s.contains('measures') for s in columns):
                            missing = [tsv_type for tsv_type, df in zip(columns, dfs) if df is None]
                        else:
                            missing = [tsv_type for tsv_type, df in zip(columns + ['measures'], dfs + [measures]) if df is None]
                        self.logger.info(f"No [{','.join(missing)}] available for {md['fnames']}.", extra={"message_id": (11, md['fnames'])})
                dfs = dfs2quarterbeats(dfs, measures, unfold=unfold, quarterbeats=quarterbeats, interval_index=interval_index, logger=self.logger)
                md['paths'] = md['paths'][:-1]
                yield (md, *dfs)



    def iter_notes(self, unfold=False, quarterbeats=False, interval_index=False, skip_missing=True, weight_grace_durations=0, fnames=None):
        for md, notes in self.iter_transformed(["notes*"], unfold=unfold, quarterbeats=quarterbeats, interval_index=interval_index, fnames=fnames):
            if notes is None:
                msg = f"No notes available for {os.path.join(md['rel_paths'], md['fnames'])}."
                if skip_missing:
                    self.logger.warning(msg)
                    continue
                else:
                    self.logger.debug(msg)
            if weight_grace_durations > 0 and notes is not None:
                notes = add_weighted_grace_durations(notes, weight=weight_grace_durations)
            yield md, notes


    def match_scores_with_annotations(self, use=None):
        """ Go through View.pieces() and match parsed scores with parsed annotation files.

        Parameters
        ----------
        use : :obj:`str`, optional
            By default, if several sets of annotation files are found, the user is asked which one(s) to use.
            To prevent the interaction, pass a string to subselect a column of ``_.pieces(parsed_only=True)``
            that has been recognized to contain labels or expanded labels. The values 'labels', 'expanded' and
            'any' subselect all columns of the respective type(s) and, for each piece, uses the leftmost that is
            not empty, i.e. that represents a parsed annotation table. This can be useful if there are several
            annotation tables present for the same piece. To subselect one particular set of annotation tables
            that can be distinguished through their subdirectory and/or suffix, use the respective column name
            from ``_.pieces()``. Generally speaking, the value of ``use`` is used to select all columns that
            start with this exact string.

        Returns
        -------
        list of (score_id, tsv_id)
            IDs of parsed files.
        """
        piece_matrix = self.pieces(parsed_only=True)
        score_cols = [c for c in piece_matrix.columns if c.startswith('scores')]
        if len(score_cols) == 0:
            self.logger.warning(f"View '{self.key}' does not include any parsed scores.")
            return []
        has_score = piece_matrix[score_cols].notna().any(axis=1)
        if not has_score.all():
            self.logger.info(f"For {(~has_score).sum()} pieces listed in the metadata, no parsed score was found.")
        piece_matrix = piece_matrix[has_score]
        if use is None or use.lower() == 'any':
            use_str = ''
            labels_cols = [c for c in piece_matrix.columns if c.startswith('labels') or c.startswith('expanded')]
        else:
            use_str = f" (use={use})"
            labels_cols = [c for c in piece_matrix.columns if c.startswith(use)]
        n_cols = len(labels_cols)
        if n_cols == 0:
            self.logger.info(f"No parsed annotations found for this view{use_str}:\n{self.info(return_str=True)}")
            return []
        display_matrix = piece_matrix.set_index('fnames')[labels_cols].copy()
        display_matrix.columns = pd.MultiIndex.from_tuples(enumerate(labels_cols), names=['SELECTOR', 'annotations'])
        display_matrix.index.name = None
        if n_cols == 1:
            column_order = [0]
        else:
            if use is None:
                range_str = f"0-{n_cols - 1}"
                accept_several = display_matrix.isna().any().any()
                print(f"Several annotation tables available for the parsed scores of View '{self.key}':\n{display_matrix.to_string()}")
                query = "Please enter one "
                if accept_several:
                    print(f"Please pass an integer to select a column or, if you need to define fallback columns, several ({range_str}):")
                    query += "or several "
                    plural = 's'
                else:
                    print(f"Please select one of the columns by passing an integer between {range_str}:")
                    plural = ''
                options = dict(enumerate(labels_cols))
                query += f"integer{plural} {options}> "
                permitted = list(options.keys())

                def test_integer(s):
                    nonlocal permitted, range_str
                    try:
                        int_i = int(s)
                    except:
                        print(f"Value '{s}' could not be converted to an integer.")
                        return None
                    if int_i not in permitted:
                        print(f"Value '{s}' is not between {range_str}.")
                        return None
                    return int_i

                ask_user = True
                while ask_user:
                    selection = input(query)
                    if accept_several:
                        column_order = []
                        for i in selection.split():
                            int_i = test_integer(i)
                            if int_i is None:
                                ask_user=True
                                break
                            column_order.append(int_i)
                            ask_user=False
                    else:
                        int_i = test_integer(selection)
                        if int_i is not None:
                            column_order = [int_i]
                            ask_user = False
            else:
                column_order = list(range(n_cols))
                self.logger.debug(f"Using this column order:\n{display_matrix.columns}")

        def merge_cols(df):
            result = df.iloc[:, 0].copy()
            for _, col in df.iloc[:, 1:].iteritems():
                if result.notna().all():
                    break
                result.fillna(col, inplace=True)
            return result

        selected_cols = [labels_cols[i] for i in column_order]
        pairing = pd.concat([
            merge_cols(piece_matrix[score_cols]).rename('score_ids'),
            merge_cols(piece_matrix[selected_cols]).rename('labels_ids')
        ], axis=1)
        has_annotations = pairing.labels_ids.notna()
        if not has_annotations.all():
            self.logger.info(f"Found no annotations for the following sores:\n{piece_matrix.loc[~has_annotations, ['fnames'] + score_cols + labels_cols].to_string()}")
        id_pairs = list(pairing[has_annotations].itertuples(name=None, index=False))
        id_pairs = [((self.key, int(score_id)), (self.key, int(labels_id))) for score_id, labels_id in id_pairs]
        return id_pairs

    def add_detached_annotations(self, use=None, new_key='old', revision_specifier=None):
        """

        Parameters
        ----------
        use : :obj:`str`, optional
            By default, if several sets of annotation files are found, the user is asked to input
            in which order to pick them. Instead, they can specify the name of a column of
            _.pieces(), especially 'expanded' or 'labels' to be using only these.
        new_key : :obj:`str`
            The key under which the detached annotations can be addressed using Score[new_key].
        revision_specifier : :obj:`str`, optional
            If you want to retrieve a previous version of the TSV file from a git commit (e.g. for
            using compare_labels()), pass a specifier for that git revision.
            Can be a long or short SHA, git tag, branch name, or relative specifier such as 'HEAD~1'.

        Returns
        -------

        """
        id_pairs = self.match_scores_with_annotations(use=use)
        if revision_specifier is not None:
            id_pairs = [(score, self.p._parse_tsv_from_git_revision(tsv, revision_specifier)) for score, tsv in id_pairs]
        if len(id_pairs) > 0:
            self.p._add_detached_annotations_by_ids(list_of_pairs=id_pairs, new_key=new_key)
        else:
            self.logger.info(f"No scores were matched with annotation tables.")

    def add_labels(self, use=None):
        id_pairs = self.match_scores_with_annotations(use=use)
        self.p._add_annotations_by_ids(id_pairs)

    def _get_piece(self, fname):
        if fname in self._pieces:
            return self._pieces[fname]
        if fname in self.names:
            self._pieces[fname] = PieceView(self, fname)
            return self._pieces[fname]
        self.logger.info(f"File name '{fname}' not found in the metadata.")
        return

    def __getitem__(self, item):
        piece_matrix = self.pieces(parsed_only=True)
        matches = piece_matrix.fnames == item
        found = matches.sum()
        if found == 0:
            self.logger.error(f"No files correspond to '{item}' in key {self.key}.")
            return
        if found > 1:
            self.logger.error(f"{found} entries correspond to '{item}':\n{piece_matrix[matches]}")
            return
        return self._get_piece(item)


    def __iter__(self):
        """

        Yields
        ------
        (str, ms3.parse.Piece)
            For iterating through the keys and associated View objects.
        """
        names = self.names()
        if len(keys) == 0:
            self.logger.info("This View does not contain any Pieces.")
        for n in names:
            yield n, self._get_piece(n)





    ### this would make sense if the arguments of parent's methods could be automatically called with keys=self.key
    # def __getattr__(self, item):
    #     return self.p.__getattribute__(item)


def make_distinguishing_strings(matched_files):
    """Takes a list of namedtuples as created by View.detect_ids_by_fname() and returns a list
    of distinct strings to distinguish files pertaining to the same type."""
    subdirs = [match.subdir for match in matched_files]
    if len(set(subdirs)) > 1:
        distinguish = subdirs
    else:
        distinguish = [""] * len(matched_files)  # subdirs do not help with distinction
    for ix, match in enumerate(matched_files):
        if match.suffix != "":
            distinguish[ix] += f"[{match.suffix}]"
    if len(distinguish) > len(set(distinguish)):
        # subdirs and suffixes do not distinguish all matches: add file extensions
        for ix, match in enumerate(matched_files):
            distinguish[ix] += match.fext
    return distinguish


def disambiguate(matched_files: Collection[namedtuple], disambiguation: str = 'auto') -> namedtuple:
    """ If only one file of a particular type is available, return that one. Otherwise try to disambiguate.

    Args:
        matched_files: one namedtuple per file found for a particular fname for a particular type
        disambiguation: defaults to 'auto', meaning that in case several files are available, the one with the shortest disambiguation
            string will be selected, where disambiguation strings are composed of subdirectories and suffixes by :func:`make_distinguishing_strings`.
            Pass a concrete distinguishing string to select a particular file.

    Returns:
        The disambiguated file.

    Raises:
        ValueError: Unable to disambiguate
    """
    n = len(matched_files)
    if n == 0:
        raise ValueError("First argument should not be empty.")
    if n == 1:
        return matched_files[0]
    distinguish = make_distinguishing_strings(matched_files)
    matches = dict(zip(distinguish, matched_files))
    if disambiguation is None:
        raise NotImplementedError(f"Ask for user input for choosing one of {list(matches.keys())}.")
    if disambiguation == 'auto':
        shortest_key = sorted(matches, key=lambda s: len(s))[0]
        return matches[shortest_key]
    if disambiguation not in matches:
        raise ValueError(f"Cannot distinguish using '{disambiguation}'. Use one of {list(matches.keys())}.")


########################################################################################################################
########################################################################################################################
################################################# End of View() ########################################################
########################################################################################################################
########################################################################################################################

class PieceView(View):

    def __init__(self,
                 view: View,
                 fname: str):
        self.view = view  # parent View object
        self.p = view.p
        self.key = view.key
        self.fname = fname
        logger_cfg = self.p.logger_cfg
        logger_cfg['name'] = f"{self.view.logger.name}.{self.fname}"
        super(Parse, self).__init__(subclass='Piece', logger_cfg=logger_cfg)  # initialize loggers
        matches = view.detect_ids_by_fname(parsed_only=True, names=[fname])
        if len(matches) != 1:
            raise ValueError(f"{len(matches)} fnames match {fname} for key {self.key}")
        self.matches = matches[fname]
        self.score_available = 'scores' in self.matches
        self.measures_available = self.score_available or 'measures' in self.matches


    def info(self, return_str=False):
        info = f"View on {self.key} -> {self.fname}\n"
        info += "-" * len(info) + "\n\n"
        if self.score_available:
            plural = "s" if len(self.matches['scores']) > 1 else ""
            info += f"Parsed score{plural} available."
        else:
            info += "No parsed scores available."
        info += "\n\n"
        for typ, matched_files in self.matches.items():
            info += f"{typ}\n{'-' * len(typ)}\n"
            if len(matched_files) > 1:
                distinguish = make_distinguishing_strings(matched_files)
                matches = dict(zip(distinguish, matched_files))
                paths = {k: matches[k].full_path for k in sorted(matches, key=lambda s: len(s))}
                info += pretty_dict(paths)
            else:
                info += matched_files[0].full_path
            info += "\n\n"
        if return_str:
            return info
        print(info)


    @lru_cache()
    def get_dataframe(self, what: Literal['measures', 'notes', 'rests', 'labels', 'expanded', 'events', 'chords', 'metadata', 'form_labels'],
                      unfold: bool = False,
                      quarterbeats: bool = False,
                      interval_index: bool = False,
                      disambiguation: str = 'auto',
                      prefer_score: bool = True,
                      return_file_info: bool = False) -> pd.DataFrame:
        """ Retrieves one DataFrame for the piece.

        Args:
            what: What kind of DataFrame to retrieve.
            unfold: Pass True to unfold repeats.
            quarterbeats:
            interval_index:
            disambiguation: In case several DataFrames are available in :attr:`.matches`, pass its disambiguation string.
            prefer_score: By default, data from parsed scores is preferred to that from parsed TSVs. Pass False to prefer TSVs.
            return_file_info: Set to True if the method should also return a :obj:`namedtuple` with information on the DataFrame
                being returned. It comes with the fields "id", "full_path", "suffix", "fext", "subdir", "i_str" where the
                latter is the ID's second component as a string.

        Returns:
            The requested DataFrame if available and, if ``return_file_info`` is set to True, a namedtuple with information about its provenance.

        Raises:
            FileNotFoundError: If no DataFrame of the requested type is available
        """
        available = list(self.p._dataframes.keys())
        if what not in available:
            raise ValueError(f"what='{what}' is an invalid argument. Pass one of {available}.")
        if self.score_available and (prefer_score or what not in self.matches):
            file_info = disambiguate(self.matches['scores'], disambiguation=disambiguation)
            score = self.p[file_info.id]
            df = score.mscx.__getattribute__(what)()
        elif what in self.matches:
            file_info = disambiguate(self.matches[what], disambiguation=disambiguation)
            df = self.p[file_info.id]
        else:
            raise FileNotFoundError(f"No {what} available for {self.key} -> {self.fname}")
        if any((unfold, quarterbeats, interval_index)):
            measures = self.get_dataframe('measures', prefer_score=prefer_score)
            df = dfs2quarterbeats([df], measures, unfold=unfold, quarterbeats=quarterbeats,
                                   interval_index=interval_index, logger=self.logger)[0]
        if return_file_info:
            return df, file_info
        return df<|MERGE_RESOLUTION|>--- conflicted
+++ resolved
@@ -18,13 +18,8 @@
 from .annotations import Annotations
 from .logger import LoggedClass, get_logger, get_log_capture_handler, temporarily_suppress_warnings
 from .score import Score
-<<<<<<< HEAD
 from .utils import column_order, first_level_files_and_subdirs, get_musescore, get_path_component, group_id_tuples, infer_tsv_type,\
-     iter_selection, iterate_corpora, join_tsvs, load_tsv, make_continuous_offset_dict, \
-=======
-from .utils import column_order, get_musescore, get_path_component, group_id_tuples, infer_tsv_type,\
-    iter_selection, iterate_corpora, join_tsvs, load_tsv, make_continuous_offset_series, \
->>>>>>> 5984fba8
+     iter_selection, iterate_corpora, join_tsvs, load_tsv, make_continuous_offset_series, \
     make_id_tuples, make_playthrough2mc, METADATA_COLUMN_ORDER, metadata2series, parse_ignored_warnings_file, path2type, \
     pretty_dict, resolve_dir, \
     scan_directory, update_labels_cfg, write_metadata, write_tsv, path2parent_corpus
@@ -727,14 +722,11 @@
         **kwargs:
             User other folder names than the default ones.
         """
-<<<<<<< HEAD
-        convertible = self.ms is not None
-=======
         directory = resolve_dir(directory)
         if not os.path.isdir(directory):
             self.logger.warning(f"{directory} is not an existing directory.")
             return
->>>>>>> 5984fba8
+        convertible = self.ms is not None
         if file_re is None:
             file_re = Score._make_extension_regex(tsv=True, convertible=convertible)
         if exclude_re is None:
@@ -826,10 +818,7 @@
                 added_ids += metadata_id
             else:
                 self.logger.info(f"No metadata found for corpus '{key}'.")
-<<<<<<< HEAD
-=======
         self.corpus_paths[key] = directory
->>>>>>> 5984fba8
         self.look_for_ignored_warnings(directory, key)
 
     def look_for_ignored_warnings(self, directory, key):
@@ -2342,7 +2331,6 @@
         folder_params = {t: l[p] for t, p in zip(df_types, folder_vars) if l[p] is not None}
         if len(folder_params) == 0 and metadata_path is None:
             self.logger.warning("Pass at least one parameter to store files.")
-            print(l)
             return [] if simulate else None
         suffix_params = {t: '_unfolded' if l[p] is None and unfold else l[p] for t, p in zip(df_types, suffix_vars) if t in folder_params}
         df_params = {p: True for p in folder_params.keys()}
