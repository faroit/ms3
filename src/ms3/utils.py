--- conflicted
+++ resolved
@@ -1410,12 +1410,7 @@
 def update_labels_cfg(labels_cfg):
     keys = ['staff', 'voice', 'label_type', 'positioning', 'decode', 'column_name', 'color_format']
     if 'logger' in labels_cfg:
-<<<<<<< HEAD
-        print("STILL FAILING")
-        del labels_cfg['logger']
-=======
         del(labels_cfg['logger'])
->>>>>>> 02dc9029
     updated = update_cfg(cfg_dict=labels_cfg, admitted_keys=keys, logger=logger)
     if 'logger' in updated:
         del(updated['logger'])
