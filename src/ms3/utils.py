import dataclasses
import io
import json
import logging
import os,sys, platform, re, shutil, subprocess
import warnings
from collections import defaultdict, namedtuple, Counter
from contextlib import contextmanager
from dataclasses import dataclass
from datetime import datetime
from fractions import Fraction as frac
from functools import reduce, lru_cache
from inspect import getfullargspec, stack
from itertools import chain, repeat, takewhile
from shutil import which
from tempfile import NamedTemporaryFile as Temp
from typing import Collection, Union, Dict, Tuple, List, Iterable, Literal, Optional, TypeVar, Any, overload, Callable, Iterator
from zipfile import ZipFile as Zip

import git
import pandas as pd
import numpy as np
import webcolors
from gitdb.exc import BadName
from numpy.typing import NDArray
from pandas._typing import Dtype
from pandas.errors import EmptyDataError
from pathos import multiprocessing
from tqdm import tqdm
from pytablewriter import MarkdownTableWriter

from .logger import function_logger, update_cfg, LogCapturer
from ._typing import FileDict, Facet, ViewDict, FileDataframeTupleMaybe

MS3_VERSION = '1.0.2'
LATEST_MUSESCORE_VERSION = '3.6.2'
METADATA_COLUMN_ORDER = ['fname',
                         # automatically computed columns
                         'TimeSig', 'KeySig', 'last_mc', 'last_mn', 'length_qb', 'last_mc_unfolded', 'last_mn_unfolded', 'length_qb_unfolded',
                         'volta_mcs', 'all_notes_qb', 'n_onsets', 'n_onset_positions',
                         'guitar_chord_count', 'form_label_count', 'label_count', 'harmony_version', 'annotated_key',
                         # metadata from the files metadata fields
                         ## custom fields
                         'annotators', 'reviewers', 'score_integrity', 'composed_start', 'composed_end',
                         ## default fields
                         'composer', 'workTitle', 'movementNumber', 'movementTitle',
                         'workNumber', 'poet', 'lyricist', 'arranger', 'copyright', 'creationDate',
                         'mscVersion', 'platform', 'source', 'translator', 'musescore', 'ms3_version',
                         ## default text fields
                         'title_text', 'subtitle_text', 'lyricist_text', 'composer_text', 'part_name_text',
                         # ambitus, instrument, and then all the rest
                         'has_drumset', 'ambitus']

STANDARD_COLUMN_ORDER = [
    'mc', 'mc_playthrough', 'mn', 'mn_playthrough', 'quarterbeats', 'mc_onset', 'mn_onset', 'beat',
    'event', 'timesig', 'staff', 'voice', 'duration', 'tied',
    'gracenote', 'nominal_duration', 'scalar', 'tpc', 'midi', 'volta', 'chord_id']

STANDARD_NAMES = ['notes_and_rests', 'rests', 'notes', 'measures', 'events', 'labels', 'chords', 'expanded',
                  'harmonies', 'cadences', 'form_labels', 'MS3', 'scores']
""":obj:`list`
Indicators for corpora: If a folder contains any file or folder beginning or ending on any of these names, it is 
considered to be a corpus by the function :py:func:`iterate_corpora`.
"""

STANDARD_NAMES_OR_GIT = STANDARD_NAMES + [".git"]


DCML_REGEX = re.compile(r"""
^(\.?
    ((?P<globalkey>[a-gA-G](b*|\#*))\.)?
    ((?P<localkey>((b*|\#*)(VII|VI|V|IV|III|II|I|vii|vi|v|iv|iii|ii|i)/?)+)\.)?
    ((?P<pedal>((b*|\#*)(VII|VI|V|IV|III|II|I|vii|vi|v|iv|iii|ii|i)/?)+)\[)?
    (?P<chord>
        (?P<numeral>(b*|\#*)(VII|VI|V|IV|III|II|I|vii|vi|v|iv|iii|ii|i|Ger|It|Fr|@none))
        (?P<form>(%|o|\+|M|\+M))?
        (?P<figbass>(7|65|43|42|2|64|6))?
        (\((?P<changes>((\+|-|\^|v)?(b*|\#*)\d)+)\))?
        (/(?P<relativeroot>((b*|\#*)(VII|VI|V|IV|III|II|I|vii|vi|v|iv|iii|ii|i)/?)*))?
    )
    (?P<pedalend>\])?
)?
(\|(?P<cadence>((HC|PAC|IAC|DC|EC|PC)(\..+?)?)))?
(?P<phraseend>(\\\\|\}\{|\{|\}))?$
            """, re.VERBOSE)
""":obj:`str`
Constant with a regular expression that recognizes labels conforming to the DCML harmony annotation standard excluding those
consisting of two alternatives.
"""

DCML_DOUBLE_REGEX = re.compile(r"""
                                ^(?P<first>
                                  (\.?
                                    ((?P<globalkey>[a-gA-G](b*|\#*))\.)?
                                    ((?P<localkey>((b*|\#*)(VII|VI|V|IV|III|II|I|vii|vi|v|iv|iii|ii|i)/?)+)\.)?
                                    ((?P<pedal>((b*|\#*)(VII|VI|V|IV|III|II|I|vii|vi|v|iv|iii|ii|i)/?)+)\[)?
                                    (?P<chord>
                                        (?P<numeral>(b*|\#*)(VII|VI|V|IV|III|II|I|vii|vi|v|iv|iii|ii|i|Ger|It|Fr|@none))
                                        (?P<form>(%|o|\+|M|\+M))?
                                        (?P<figbass>(7|65|43|42|2|64|6))?
                                        (\((?P<changes>((\+|-|\^|v)?(b*|\#*)\d)+)\))?
                                        (/(?P<relativeroot>((b*|\#*)(VII|VI|V|IV|III|II|I|vii|vi|v|iv|iii|ii|i)/?)*))?
                                    )
                                    (?P<pedalend>\])?
                                  )?
                                  (\|(?P<cadence>((HC|PAC|IAC|DC|EC|PC)(\..+?)?)))?
                                  (?P<phraseend>(\\\\|\}\{|\{|\})
                                  )?
                                 )
                                 (-
                                  (?P<second>
                                    ((?P<globalkey2>[a-gA-G](b*|\#*))\.)?
                                    ((?P<localkey2>((b*|\#*)(VII|VI|V|IV|III|II|I|vii|vi|v|iv|iii|ii|i)/?)+)\.)?
                                    ((?P<pedal2>((b*|\#*)(VII|VI|V|IV|III|II|I|vii|vi|v|iv|iii|ii|i)/?)+)\[)?
                                    (?P<chord2>
                                        (?P<numeral2>(b*|\#*)(VII|VI|V|IV|III|II|I|vii|vi|v|iv|iii|ii|i|Ger|It|Fr|@none))
                                        (?P<form2>(%|o|\+|M|\+M))?
                                        (?P<figbass2>(7|65|43|42|2|64|6))?
                                        (\((?P<changes2>((\+|-|\^|v)?(b*|\#*)\d)+)\))?
                                        (/(?P<relativeroot2>((b*|\#*)(VII|VI|V|IV|III|II|I|vii|vi|v|iv|iii|ii|i)/?)*))?
                                    )
                                    (?P<pedalend2>\])?
                                  )?
                                  (\|(?P<cadence2>((HC|PAC|IAC|DC|EC|PC)(\..+?)?)))?
                                  (?P<phraseend2>(\\\\|\}\{|\{|\})
                                  )?
                                 )?
                                $
                                """,
                        re.VERBOSE)
""":obj:`str`
Constant with a regular expression that recognizes complete labels conforming to the DCML harmony annotation standard 
including those consisting of two alternatives, without having to split them. It is simply a doubled version of DCML_REGEX.
"""

FORM_DETECTION_REGEX = r"^\d{1,2}.*?:"
""":obj:`str`
Following Gotham & Ireland (@ISMIR 20 (2019): "Taking Form: A Representation Standard, Conversion Code, and Example Corpus for Recording, Visualizing, and Studying Analyses of Musical Form"),
detects form labels as those strings that start with indicating a hierarchical level (one or two digits) followed by a colon.
By extension (Llorens et al., forthcoming), allows one or more 'i' characters or any other alphabet character to further specify the level.
"""
FORM_LEVEL_REGEX = r"^(?P<level>\d{1,2})?(?P<form_tree>[a-h])?(?P<reading>[ivx]+)?:?$" # (?P<token>(?:\D|\d+(?!(?:$|i+|\w)?[\&=:]))+)"
FORM_LEVEL_FORMAT = r"\d{1,2}[a-h]?[ivx]*(?:\&\d{0,2}[a-h]?[ivx]*)*"
FORM_LEVEL_SPLIT_REGEX = FORM_LEVEL_FORMAT + ':'
FORM_LEVEL_CAPTURE_REGEX = f"(?P<levels>{FORM_LEVEL_FORMAT}):"
FORM_TOKEN_ABBREVIATIONS = {
 's': 'satz',
 'x': 'unit',
 'ah': 'anhang',
 'bi': 'basic idea',
 'br': 'bridge',
 'ci': 'contrasting idea',
 'cr': 'crux',
 'eg': 'eingang',
 'hp': 'hauptperiode',
 'hs': 'hauptsatz',
 'ip': 'interpolation',
 'li': 'lead-in',
 'pc': 'pre-core',
 'pd': 'period',
 'si': 'secondary idea',
 'ti': 'thematic introduction',
 'tr': 'transition',
 '1st': 'first theme',
 '2nd': 'second theme',
 '3rd': 'third theme',
 'ans': 'answer',
 'ant': 'antecedent',
 'ate': 'after-the-end',
 'beg': 'beginning',
 'btb': 'before-the-beginning',
 'cad': 'cadential idea',
 'cbi': 'compound basic idea',
 'chr': 'chorus',
 'cls': 'closing theme',
 'dev': 'development section',
 'epi': 'episode',
 'exp': 'exposition',
 'liq': 'liquidation',
 'mid': 'middle',
 'mod': 'model',
 'mvt': 'movement',
 'rec': 'recapitulation',
 'rep': 'repetition',
 'rit': 'ritornello',
 'rtr': 'retransition',
 'seq': 'sequence',
 'sub': 'subject',
 'th0': 'theme0',
 'var': 'variation',
 'ver': 'verse',
 'cdza': 'cadenza',
 'coda': 'coda',
 'cons': 'consequent',
 'cont': 'continuation',
 'ctta': 'codetta',
 'depi': 'display episode',
 'diss': 'dissolution',
 'expa': 'expansion',
 'frag': 'fragmentation',
 'pcad': 'postcadential',
 'pres': 'presentation',
 'schl': 'schlusssatz',
 'sent': 'sentence',
 'intro': 'introduction',
 'prchr': 'pre-chorus',
 'ptchr': 'post-chorus'
}


MS3_HTML = {'#005500': 'ms3_darkgreen',
            '#aa0000': 'ms3_darkred',
            '#aa5500': 'ms3_sienna',
            '#00aa00': 'ms3_green',
            '#aaaa00': 'ms3_darkgoldenrod',
            '#aaff00': 'ms3_chartreuse',
            '#00007f': 'ms3_navy',
            '#aa007f': 'ms3_darkmagenta',
            '#00557f': 'ms3_teal',
            '#aa557f': 'ms3_indianred',
            '#00aa7f': 'ms3_darkcyan',
            '#aaaa7f': 'ms3_darkgray',
            '#aaff7f': 'ms3_palegreen',
            '#aa00ff': 'ms3_darkviolet',
            '#0055ff': 'ms3_dodgerblue',
            '#aa55ff': 'ms3_mediumorchid',
            '#00aaff': 'ms3_deepskyblue',
            '#aaaaff': 'ms3_lightsteelblue',
            '#aaffff': 'ms3_paleturquoise',
            '#550000': 'ms3_maroon',
            '#555500': 'ms3_darkolivegreen',
            '#ff5500': 'ms3_orangered',
            '#55aa00': 'ms3_olive',
            '#ffaa00': 'ms3_orange',
            '#55ff00': 'ms3_lawngreen',
            '#55007f': 'ms3_indigo',
            '#ff007f': 'ms3_deeppink',
            '#55557f': 'ms3_darkslateblue',
            '#ff557f': 'ms3_lightcoral',
            '#55aa7f': 'ms3_mediumseagreen',
            '#ffaa7f': 'ms3_lightsalmon',
            '#55ff7f': 'ms3_lightgreen',
            '#ffff7f': 'ms3_khaki',
            '#5500ff': 'ms3_blue',
            '#5555ff': 'ms3_royalblue',
            '#ff55ff': 'ms3_violet',
            '#55aaff': 'ms3_cornflowerblue',
            '#ffaaff': 'ms3_lightpink',
            '#55ffff': 'ms3_aquamarine'}

MS3_RGB = {(0, 85, 0): 'ms3_darkgreen',
           (170, 0, 0): 'ms3_darkred',
           (170, 85, 0): 'ms3_sienna',
           (0, 170, 0): 'ms3_green',
           (170, 170, 0): 'ms3_darkgoldenrod',
           (170, 255, 0): 'ms3_chartreuse',
           (0, 0, 127): 'ms3_navy',
           (170, 0, 127): 'ms3_darkmagenta',
           (0, 85, 127): 'ms3_teal',
           (170, 85, 127): 'ms3_indianred',
           (0, 170, 127): 'ms3_darkcyan',
           (170, 170, 127): 'ms3_darkgray',
           (170, 255, 127): 'ms3_palegreen',
           (170, 0, 255): 'ms3_darkviolet',
           (0, 85, 255): 'ms3_dodgerblue',
           (170, 85, 255): 'ms3_mediumorchid',
           (0, 170, 255): 'ms3_deepskyblue',
           (170, 170, 255): 'ms3_lightsteelblue',
           (170, 255, 255): 'ms3_paleturquoise',
           (85, 0, 0): 'ms3_maroon',
           (85, 85, 0): 'ms3_darkolivegreen',
           (255, 85, 0): 'ms3_orangered',
           (85, 170, 0): 'ms3_olive',
           (255, 170, 0): 'ms3_orange',
           (85, 255, 0): 'ms3_lawngreen',
           (85, 0, 127): 'ms3_indigo',
           (255, 0, 127): 'ms3_deeppink',
           (85, 85, 127): 'ms3_darkslateblue',
           (255, 85, 127): 'ms3_lightcoral',
           (85, 170, 127): 'ms3_mediumseagreen',
           (255, 170, 127): 'ms3_lightsalmon',
           (85, 255, 127): 'ms3_lightgreen',
           (255, 255, 127): 'ms3_khaki',
           (85, 0, 255): 'ms3_blue',
           (85, 85, 255): 'ms3_royalblue',
           (255, 85, 255): 'ms3_violet',
           (85, 170, 255): 'ms3_cornflowerblue',
           (255, 170, 255): 'ms3_lightpink',
           (85, 255, 255): 'ms3_aquamarine'}

MS3_COLORS = list(MS3_HTML.values())
CSS2MS3 = {c[4:]: c for c in MS3_COLORS}
CSS_COLORS = list(webcolors.CSS3_NAMES_TO_HEX.keys())
COLORS = sum([[c, CSS2MS3[c]] if c in CSS2MS3 else [c] for c in CSS_COLORS], [])
rgba = namedtuple('RGBA', ['r', 'g', 'b', 'a'])


class map_dict(dict):
    """Such a dictionary can be mapped to a Series to replace its values but leaving the values absent from the dict keys intact."""
    def __missing__(self, key):
        return key


def assert_all_lines_equal(before, after, original, tmp_file):
    """ Compares two multiline strings to test equality."""
    diff = [(i, bef, aft) for i, (bef, aft) in enumerate(zip(before.splitlines(), after.splitlines()), 1) if bef != aft]
    if len(diff) > 0:
        line_n, left, _ = zip(*diff)
        ln = len(str(max(line_n))) # length of the longest line number
        left_col = max(len(s) for s in left) # length of the longest line
        folder, file = os.path.split(original)
        tmp_persist = os.path.join(folder, '..', file)
        shutil.copy(tmp_file.name, tmp_persist)
        diff = [('', original, tmp_persist)] + diff
    assert len(diff) == 0, '\n' + '\n'.join(
        f"{a:{ln}}  {b:{left_col}}    {c}" for a, b, c in diff)


def assert_dfs_equal(old, new, exclude=[]):
    """ Compares the common columns of two DataFrames to test equality. Uses: nan_eq()"""
    old_l, new_l = len(old), len(new)
    greater_length = max(old_l, new_l)
    if old_l != new_l:
        print(f"Old length: {old_l}, new length: {new_l}")
        old_is_shorter = new_l == greater_length
        shorter = old if old_is_shorter else new
        missing_rows = abs(old_l - new_l)
        shorter_cols = shorter.columns
        patch = pd.DataFrame([['missing row'] * len(shorter_cols)] * missing_rows, columns=shorter_cols)
        shorter = pd.concat([shorter, patch], ignore_index=True)
        if old_is_shorter:
            old = shorter
        else:
            new = shorter
    # old.index.rename('old_ix', inplace=True)
    # new.index.rename('new_ix', inplace=True)
    cols = [col for col in set(old.columns).intersection(set(new.columns)) if col not in exclude]
    diff = [(i, j, ~nan_eq(o, n)) for ((i, o), (j, n)) in zip(old[cols].iterrows(), new[cols].iterrows())]
    old_bool = pd.DataFrame.from_dict({ix: bool_series for ix, _, bool_series in diff}, orient='index')
    new_bool = pd.DataFrame.from_dict({ix: bool_series for _, ix, bool_series in diff}, orient='index')
    diffs_per_col = old_bool.sum(axis=0)

    def show_diff():
        comp_str = []
        if 'mc' in old.columns:
            position_col = 'mc'
        elif 'last_mc' in old.columns:
            position_col = 'last_mc'
        else:
            position_col = None
        for col, n_diffs in diffs_per_col.items():
            if n_diffs > 0:
                if position_col is None:
                    columns = col
                else:
                    columns = [position_col, col]
                comparison = pd.concat([old.loc[old_bool[col], columns].reset_index(drop=True).iloc[:20],
                                        new.loc[new_bool[col], columns].iloc[:20].reset_index(drop=True)],
                                       axis=1,
                                       keys=['old', 'new'])
                comp_str.append(
                    f"{n_diffs}/{greater_length} ({n_diffs / greater_length * 100:.2f} %) rows are different for {col}{' (showing first 20)' if n_diffs > 20 else ''}:\n{comparison}\n")
        return '\n'.join(comp_str)

    assert diffs_per_col.sum() == 0, show_diff()



def ambitus2oneliner(ambitus):
    """ Turns a ``metadata['parts'][staff_id]`` dictionary into a string."""
    if 'min_midi' in ambitus:
        return f"{ambitus['min_midi']}-{ambitus['max_midi']} ({ambitus['min_name']}-{ambitus['max_name']})"
    if 'max_midi' in ambitus:
        return f"{ambitus['max_midi']}-{ambitus['max_midi']} ({ambitus['max_name']}-{ambitus['max_name']})"
    return ''



def changes2list(changes, sort=True):
    """ Splits a string of changes into a list of 4-tuples.

    Example
    -------
    >>> changes2list('+#7b5')
    [('+#7', '+', '#', '7'),
     ('b5',  '',  'b', '5')]
    """
    res = [t for t in re.findall(r"((\+|-|\^|v)?(#+|b+)?(1\d|\d))", changes)]
    return sorted(res, key=lambda x: int(x[3]), reverse=True) if sort else res



def changes2tpc(changes, numeral, minor=False, root_alterations=False):
    """
    Given a numeral and changes, computes the intervals that the changes represent.
    Changes do not express absolute intervals but instead depend on the numeral and the mode.

    Uses: split_scale_degree(), changes2list()

    Parameters
    ----------
    changes : :obj:`str`
        A string of changes following the DCML harmony standard.
    numeral : :obj:`str`
        Roman numeral. If it is preceded by accidentals, it depends on the parameter
        `root_alterations` whether these are taken into account.
    minor : :obj:`bool`, optional
        Set to true if the `numeral` occurs in a minor context.
    root_alterations : :obj:`bool`, optional
        Set to True if accidentals of the root should change the result.
    """
    root_alteration, num_degree = split_scale_degree(numeral, count=True, logger=logger)
    # build 2-octave diatonic scale on C major/minor
    root = ['I', 'II', 'III', 'IV', 'V', 'VI', 'VII'].index(num_degree.upper())
    tpcs = 2 * [i for i in (0, 2, -3, -1, 1, -4, -2)] if minor else 2 * [i for i in (0, 2, 4, -1, 1, 3, 5)]
    tpcs = tpcs[root:] + tpcs[:root]  # starting the scale from chord root
    root = tpcs[0]
    if root_alterations:
        root += 7 * root_alteration
        tpcs[0] = root

    alts = changes2list(changes, sort=False)
    acc2tpc = lambda accidentals: 7 * (accidentals.count('#') - accidentals.count('b'))
    return [(full, added, acc, chord_interval,
             (tpcs[int(chord_interval) - 1] + acc2tpc(acc) - root) if not chord_interval in ['3', '5'] else None) for
            full, added, acc, chord_interval in alts]



def check_labels(df, regex, column='label', split_regex=None, return_cols=['mc', 'mc_onset', 'staff', 'voice']):
    """  Checks the labels in ``column`` against ``regex`` and returns those that don't match.

    Parameters
    ----------
    df : :obj:`pandas.DataFrame`
        DataFrame containing a column with labels.
    regex : :obj:`str`
        Regular expression that incorrect labels don't match.
    column : :obj:`str`, optional
        Column name where the labels are. Defaults to 'label'
    split_regex : :obj:`str`, optional
        If you pass a regular expression (or simple string), it will be used to split the labels before checking the
        resulting column separately. Instead, pass True to use the default (a '-' that does not precede a scale degree).
    return_cols : :obj:`list`, optional
        Pass a list of the DataFrame columns that you want to be displayed for the wrong labels.

    Returns
    -------
    df : :obj:`pandas.DataFrame`
        DataFrame with wrong labels.

    """
    if split_regex is not None:
        if split_regex == True:
            check_this = split_alternatives(df, column=column, alternatives_only=True)
        else:
            check_this = split_alternatives(df, column=column, regex=split_regex, max=1000, alternatives_only=True)
    else:
        check_this = df[[column]]
    if regex.__class__ != re.compile('').__class__:
        regex = re.compile(regex, re.VERBOSE)
    not_matched = check_this.apply(lambda c: ~c.str.match(regex).fillna(True))
    cols = [c for c in return_cols if c in df.columns]
    select_wrong = not_matched.any(axis=1)
    res = check_this.where(not_matched, other='.')[select_wrong]
    res = res.apply(lambda c: c.str.replace('^/$', 'empty_harmony', regex=True))
    return pd.concat([df.loc[select_wrong, cols], res], axis=1)





def color2rgba(c):
    """ Pass a RGB or RGBA tuple, HTML color or name to convert it to RGBA """
    if isinstance(c, tuple):
        if len(c) > 3:
            return rgba(*c[:4])
        if len(c) == 3:
            return rgba(*(c + (255,)))
        else:
            return rgba(*c)
    if c[0] == '#':
        return html_color2rgba(c)
    return color_name2rgba(c)



def color_name2format(n, format='rgb'):
    """ Converts a single CSS3 name into one of 'HTML', 'rgb', or 'rgba'"""
    if pd.isnull(n):
        return n
    if n in webcolors.CSS3_NAMES_TO_HEX:
        html = webcolors.name_to_hex(n)
    elif n in MS3_HTML.values():
        html = next(k for k, v in MS3_HTML.items() if v == n)
    elif n[0] == '#':
        html = n
    else:
        return n
    if format == 'html':
        return html
    if format == 'rgb':
        return webcolors.hex_to_rgb(html)
    if format == 'rgba':
        rgb = webcolors.hex_to_rgb(html)
        return rgba(*(rgb + (255,)))
    return html


def color_name2html(n):
    """ Converts a single CSS3 name into HTML"""
    return color_name2format(n, format='html')


def color_name2rgb(n):
    """ Converts a single CSS3 name into RGB"""
    return color_name2format(n, format='rgb')


def color_name2rgba(n):
    """ Converts a single CSS3 name into RGBA"""
    return color_name2format(n, format='rgba')

@function_logger
def color_params2rgba(color_name=None, color_html=None, color_r=None, color_g=None, color_b=None, color_a=None):
    """ For functions where the color can be specified in four different ways (HTML string, CSS name,
    RGB, or RGBA), convert the given parameters to RGBA.

    Parameters
    ----------
    color_name : :obj:`str`, optional
        As a name you can use CSS colors or MuseScore colors (see :py:attr:`.MS3_COLORS`).
    color_html : :obj:`str`, optional
        An HTML color needs to be string of length 6.
    color_r : :obj:`int`, optional
        If you specify the color as RGB(A), you also need to specify color_g and color_b.
    color_g : :obj:`int`, optional
        If you specify the color as RGB(A), you also need to specify color_r and color_b.
    color_b : :obj:`int`, optional
        If you specify the color as RGB(A), you also need to specify color_r and color_g.
    color_a : :obj:`int`, optional
        If you have specified an RGB color, the alpha value defaults to 255 unless specified otherwise.

    Returns
    -------
    :obj:`rgba`
        :obj:`namedtuple` with four integers.
    """
    if all(pd.isnull(param) for param in [color_name, color_html, color_r, color_g, color_b, color_a]):
        logger.debug(f"None of the parameters have been specified. Returning None.")
        return None
    res = None
    if not pd.isnull(color_r):
        if pd.isnull(color_a):
            color_a = 255
        if pd.isnull(color_g) or pd.isnull(color_b):
            if pd.isnull(color_name) and pd.isnull(color_html):
                logger.warning(f"Not a valid RGB color: {(color_r, color_g, color_b)}")
        else:
            res = (color_r, color_g, color_b, color_a)
    if res is None and not pd.isnull(color_html):
        res = color2rgba(color_html)
    if res is None and not pd.isnull(color_name):
        res = color2rgba(color_name)
    return rgba(*res)


def allnamesequal(name):
    return all(n == name[0] for n in name[1:])

def commonprefix(paths, sep='/'):
    """ Returns common prefix of a list of paths.
    Uses: allnamesequal(), itertools.takewhile()"""
    bydirectorylevels = zip(*[p.split(sep) for p in paths])
    return sep.join(x[0] for x in takewhile(allnamesequal, bydirectorylevels))


def compute_mn(measures: pd.DataFrame) -> pd.Series:
    """ Compute measure number integers from a measures table.


    Args:
        measures: Measures table with columns ['mc', 'dont_count', 'numbering_offset'].

    Returns:

    """
    excluded = measures['dont_count'].fillna(0).astype(bool)
    offset = measures['numbering_offset']
    mn = (~excluded).cumsum()
    if offset.notna().any():
        offset = offset.fillna(0).astype(int).cumsum()
        mn += offset
    return mn.rename('mn')

@function_logger
def compute_mn_playthrough(measures: pd.DataFrame) -> pd.Series:
    """ Compute measure number strings from an unfolded measures table, such that the first occurrence of a measure
    number ends on 'a', the second one on 'b' etc.

    The function requires the column 'dont_count' in order to correctly number the return of a completing MC after an
    incomplete MC with "endrepeat" sign. For example, if a repeated section begins with an upbeat that at first
    completes MN 16 it will have mn_playthrough '16a' the first time and '32a' the second time (assuming it completes
    the incomplete MN 32).

    Args:
        measures: Measures table with columns ['mc', 'mn', 'dont_count']

    Returns:
        'mn_playthrough' Series of disambiguated measure number strings. If no measure repeats, the result will be
        equivalent to converting column 'mn' to strings and appending 'a' to all of them.
    """
    previous_occurrences = defaultdict(lambda: 0)

    def get_mn_playthrough(mn):
        repeat_char = chr(previous_occurrences[mn] + 96)
        return f"{mn}{repeat_char}"

    mn_playthrough_column = []
    previous_mc, previous_mn = 0, -1
    for mc, mn, dont_count in measures[['mc', 'mn', 'dont_count']].itertuples(name=None, index=False):
        if mn != previous_mn:
            previous_occurrences[mn] += 1
        if mc < previous_mc and not pd.isnull(dont_count):
            # an earlier MC completes a later one after a repeat
            mn_playthrough = get_mn_playthrough(previous_mn)
            logger.debug(f"MN {mn} < previous MN {previous_mn}; but since MC {mc} is excluded from barcount, "
                         f"the repetition has mn_playthrough {mn_playthrough}.")
        else:
            mn_playthrough = get_mn_playthrough(mn)
        mn_playthrough_column.append(mn_playthrough)
        previous_mn = mn
        previous_mc = mc
    return pd.Series(mn_playthrough_column, index=measures.index, name='mn_playthrough')




@function_logger
def convert(old, new, MS='mscore'):
    process = [MS, "-fo", new, old] #[MS, '--appimage-extract-and-run', "-fo", new, old] if MS.endswith('.AppImage') else [MS, "-fo", new, old]
    if subprocess.run(process):
        logger.info(f"Converted {old} to {new}")
    else:
        logger.warning("Error while converting " + old)

def _convert_kwargs(kwargs):
    """Auxiliary function allowing to use Pool.starmap() with keyword arguments (needed in order to
    pass the logger argument which is not part of the signature of convert() )."""
    return convert(**kwargs)

@function_logger
def convert_folder(directory=None, paths=None, target_dir=None, extensions=[], target_extension='mscx', regex='.*', suffix=None, recursive=True,
                   ms='mscore', overwrite=False, parallel=False):
    """ Convert all files in `dir` that have one of the `extensions` to .mscx format using the executable `MS`.

    Parameters
    ----------
    directory : :obj:`str`
        Directory in which to look for files to convert.
    paths : :obj:`list` of `dir`
        List of file paths to convert. These are not filtered by any means.
    target_dir : :obj:`str`
        Directory where to store converted files. Defaults to ``directory``
    extensions : list, optional
        If you want to convert only certain formats, give those, e.g. ['mscz', 'xml']
    recursive : bool, optional
        Subdirectories as well.
    MS : str, optional
        Give the path to the MuseScore executable on your system. Need only if
        the command 'mscore' does not execute MuseScore on your system.
    """
    MS = get_musescore(ms, logger=logger)
    assert MS is not None, f"MuseScore not found: {ms}"
    assert any(arg is not None for arg in (directory, paths)), "Pass at least a directory or one path."
    if isinstance(paths, str):
        paths = [paths]
    if target_extension[0] == '.':
        target_extension = target_extension[1:]
    conversion_params = []
    #logger.info(f"Traversing {dir} {'' if recursive else 'non-'}recursively...")
    if len(extensions) > 0:
        exclude_re = f"^(?:(?!({'|'.join(extensions)})).)*$"
    else:
        exclude_re = ''
    if target_dir is None:
        target_dir = directory
    new_dirs = {}
    subdir_file_tuples = iter([])
    if directory is not None:
        subdir_file_tuples = chain(subdir_file_tuples,
                                   scan_directory(directory, file_re=regex, exclude_re=exclude_re, recursive=recursive,
                                                  subdirs=True, exclude_files_only=True, logger=logger))
    if paths is not None:
        subdir_file_tuples = chain(subdir_file_tuples,
                                   (os.path.split(resolve_dir(path)) for path in paths))
    for subdir, file in subdir_file_tuples:
        if subdir in new_dirs:
            new_subdir = new_dirs[subdir]
        else:
            if target_dir is None:
                new_subdir = subdir
            else:
                old_subdir = os.path.relpath(subdir, directory)
                new_subdir = os.path.join(target_dir, old_subdir) if old_subdir != '.' else target_dir
            os.makedirs(new_subdir, exist_ok=True)
            new_dirs[subdir] = new_subdir
        name, _ = os.path.splitext(file)
        if suffix is not None:
            fname = f"{name}{suffix}.{target_extension}"
        else:
            fname = f"{name}.{target_extension}"
        old = os.path.join(subdir, file)
        new = os.path.join(new_subdir, fname)
        if overwrite or not os.path.isfile(new):
            conversion_params.append([dict(old=old, new=new, MS=MS, logger=logger)])
        else:
            logger.debug(new, 'exists already. Pass -o to overwrite.')

    if len(conversion_params) == 0:
        logger.info(f"No files to convert.")


    if parallel:
        pool = multiprocessing.Pool(multiprocessing.cpu_count())
        pool.starmap(_convert_kwargs, conversion_params)
        pool.close()
        pool.join()
    else:
        for old, new, MS in conversion_params:
            convert(old=old, new=new, MS=MS, logger=logger)


@function_logger
def decode_harmonies(df, label_col='label', keep_layer=True, return_series=False, alt_cols='alt_label', alt_separator='-'):
    """MuseScore stores types 2 (Nashville) and 3 (absolute chords) in several columns. This function returns a copy of
    the DataFrame ``Annotations.df`` where the label column contains the strings corresponding to these columns.

    Parameters
    ----------
    df : :obj:`pandas.DataFrame`
        DataFrame with encoded harmony labels as stored in an :obj:`Annotations` object.
    label_col : :obj:`str`, optional
        Column name where the main components (<name> tag) are stored, defaults to 'label'
    keep_layer : :obj:`bool`, optional
        Defaults to True, retaining the 'harmony_layer' column with original layers.
    return_series : :obj:`bool`, optional
        If set to True, only the decoded labels column is returned as a Series rather than a copy of ``df``.
    alt_cols : :obj:`str` or :obj:`list`, optional
        Column(s) with alternative labels that are joined with the label columns using ``alt_separator``. Defaults to
        'alt_label'. Suppress by passing None.
    alt_separator: :obj:`str`, optional
        Separator for joining ``alt_cols``.

    Returns
    -------
    :obj:`pandas.DataFrame` or :obj:`pandas.Series`
        Decoded harmony labels.
    """
    df = df.copy()
    drop_cols, compose_label = [], []
    if 'nashville' in df.columns:
        sel = df.nashville.notna()
        df.loc[sel, label_col] = df.loc[sel, 'nashville'].astype(str) + df.loc[sel, label_col].replace('/', '')
        drop_cols.append('nashville')
    if 'leftParen' in df.columns:
        df.leftParen.replace('/', '(', inplace=True)
        compose_label.append('leftParen')
        drop_cols.append('leftParen')
    if 'absolute_root' in df.columns and df.absolute_root.notna().any():
        sel = df.absolute_root.notna()
        root_as_note_name = fifths2name(df.loc[sel, 'absolute_root'].to_list(), ms=True, logger=logger)
        df.absolute_root = df.absolute_root.astype('string')
        df.loc[sel, 'absolute_root'] = root_as_note_name
        compose_label.append('absolute_root')
        drop_cols.append('absolute_root')
        if 'rootCase' in df.columns:
            sel = df.rootCase.notna()
            with warnings.catch_warnings():
                # Setting values in-place is fine, ignore the warning in Pandas >= 1.5.0
                # This can be removed, if Pandas 1.5.0 does not need to be supported any longer.
                # See also: https://stackoverflow.com/q/74057367/859591
                warnings.filterwarnings(
                    "ignore",
                    category=FutureWarning,
                    message=(
                        ".*will attempt to set the values inplace instead of always setting a new array. "
                        "To retain the old behavior, use either.*"
                    ),
                )
                df.loc[sel, 'absolute_root'] = df.loc[sel, 'absolute_root'].str.lower()
            drop_cols.append('rootCase')
    if label_col in df.columns:
        compose_label.append(label_col)
    if 'absolute_base' in df.columns and df.absolute_base.notna().any():
        sel = df.absolute_base.notna()
        base_as_note_name = fifths2name(df.loc[sel, 'absolute_base'].to_list(), ms=True, logger=logger)
        df.absolute_base = df.absolute_base.astype('string')
        df.loc[sel, 'absolute_base'] = base_as_note_name
        df.absolute_base = '/' + df.absolute_base
        compose_label.append('absolute_base')
        drop_cols.append('absolute_base')
    if 'rightParen' in df.columns:
        df.rightParen.replace('/', ')', inplace=True)
        compose_label.append('rightParen')
        drop_cols.append('rightParen')
    new_label_col = df[compose_label].fillna('').sum(axis=1).astype(str)
    new_label_col = new_label_col.str.replace('^/$', 'empty_harmony', regex=True).replace('', pd.NA)

    if alt_cols is not None:
        if isinstance(alt_cols, str):
            alt_cols = [alt_cols]
        present = [c for c in alt_cols if c in df.columns]
        if len(present) > 0:
            alt_joined = pd.Series('', index=new_label_col.index)
            for c in present:
                alt_joined += (alt_separator + df[c]).fillna('')
            new_label_col += alt_joined

    if return_series:
        return new_label_col

    if 'harmony_layer' in df.columns and not keep_layer:
        drop_cols.append('harmony_layer')
    df[label_col] = new_label_col
    df.drop(columns=drop_cols, inplace=True)
    return df


def df2md(df: pd.DataFrame, name: str = "Overview") -> MarkdownTableWriter:
    """ Turns a DataFrame into a MarkDown table. The returned writer can be converted into a string.
    """
    writer = MarkdownTableWriter()
    writer.table_name = name
    writer.header_list = list(df.columns.values)
    writer.value_matrix = df.values.tolist()
    return writer


def dict2oneliner(d):
    """ Turns a dictionary into a single-line string without brackets."""
    return ', '.join(f"{k}: {v}" for k, v in d.items())

@function_logger
def resolve_form_abbreviations(token: str,
                               abbreviations: dict,
                               mc: Optional[Union[int, str]] = None,
                               fallback_to_lowercase: bool = True) -> str:
    """ Checks for each consecutive substring of the token if it matches one of the given abbreviations and replaces
    it with the corresponding long name. Trailing numbers are separated by a space in this case.
    
    Args:
        token: Individual token after splitting alternative readings.
        abbreviations: {abbreviation -> long name} dict for string replacement.
        fallback_to_lowercase: By default, the substrings are checked against the dictionary keys and, if unsuccessful,
            again in lowercase. Pass False to use only the original string.

    Returns:

    """
    mc_string = '' if mc is None else f"MC {mc}: "
    if ',' in token:
        logger.warning(f"{mc_string}'{token}' contains a comma, which might result from a syntax error.")
    sub_component_regex = r"\W+"
    ends_on_numbers_regex = r"\d+$"
    resolved_substrings = []
    for original_substring in re.split(sub_component_regex, token):
        trailing_numbers_match = re.search(ends_on_numbers_regex, original_substring)
        if trailing_numbers_match is None:
            trailing_numbers = ''
            substring = original_substring
        else:
            trailing_numbers_position = trailing_numbers_match.start()
            if trailing_numbers_position == 0:
                # token is just a number
                resolved_substrings.append(original_substring)
                continue
            trailing_numbers = " " + trailing_numbers_match.group()
            substring = original_substring[:trailing_numbers_position]
        lowercase = substring.lower()
        check_lower = fallback_to_lowercase and (lowercase != substring)
        if substring in abbreviations:
            resolved = abbreviations[substring] + trailing_numbers
        elif check_lower and lowercase in abbreviations:
            resolved = abbreviations[lowercase] + trailing_numbers
        else:
            resolved = original_substring
        resolved_substrings.append(resolved)
    return ''.join(substring + separator for substring, separator in zip(resolved_substrings,
                                                                       re.findall(sub_component_regex, token) + ['']))



@function_logger
def distribute_tokens_over_levels(levels: Collection[str],
                                  tokens: Collection[str],
                                  mc: Optional[Union[int, str]] = None,
                                  abbreviations: dict = {},
                                  ) -> Dict[Tuple[str, str], str]:
    """Takes the regex matches of one label and turns them into as many {layer -> token} pairs as the label contains
    tokens.

    Args:
        levels: Collection of strings indicating analytical layers.
        tokens: Collection of tokens coming along, same size as levels.
        mc: Pass the label's label's MC to display it in error messages.
        abbreviations: {abbrevation -> long name} mapping abbreviations to what they are to be replaced with

    Returns:
        A {(form_tree, level) -> token} dict where form_tree is either '' or a letter between a-h identifying one of
        several trees annotated in parallel.
    """
    column2value = {}
    reading_regex = r"^((?:[ivx]+\&?)+):"
    mc_string = '' if mc is None else f"MC {mc}: "
    for level_str, token_str in zip(levels, tokens):
        split_level_info = pd.Series(level_str.split('&'))
        # turn layer indications into a DataFrame with the columns ['level', 'form_tree', and 'reading']
        analytical_layers = split_level_info.str.extract(FORM_LEVEL_REGEX)
        levels_include_reading = analytical_layers.reading.notna().any()
        # reading indications become part of the token and each will be followed by a colon
        analytical_layers.reading = (analytical_layers.reading + ': ').fillna('')
        # propagate information that has been omitted in the second and following indications,
        # e.g. 2a&b -> [2a:, 2b:]; 1aii&iii -> [1aii:, 1aiii:]; 1ai&b -> [1ai:, 1b] (i.e., readings are not propagated)
        analytical_layers = analytical_layers.fillna(method='ffill')
        analytical_layers.form_tree = analytical_layers.form_tree.fillna('')
        # split token into alternative components, replace special with normal white-space characters, and strip each
        # component from white space and separating commas
        token_alternatives = [re.sub(r'\s+',  ' ', t).strip(' \n,') for t in token_str.split(' - ')]
        token_alternatives = [t for t in token_alternatives if t != '']
        if len(abbreviations) > 0:
            token_alternatives = [resolve_form_abbreviations(token, abbreviations, mc=mc, logger=logger) for token in token_alternatives]
        if len(token_alternatives) == 1:
            if levels_include_reading:
                analytical_layers.reading += token_alternatives[0]
                label = ''
            else:
                label = token_alternatives[0]
        else:
            # this section deals with cases where alternative readings are or are not identified by Roman numbers,
            # and deals with the given Roman numbers depending on whether the analytical layers include some as well
            token_includes_reading = any(re.match(reading_regex, t) is not None for t in token_alternatives)
            if token_includes_reading:
                reading_info = [re.match(reading_regex, t) for t in token_alternatives]
                reading2token = {}
                for readings_str, token_component in zip(reading_info[1:], token_alternatives[1:]):
                    if readings_str is None:
                        reading = ''
                        reading2token[reading] = token_component
                    else:
                        token_component = token_component[readings_str.end():].strip(' ')
                        for roman in readings_str.group(1).split('&'):
                            reading = f"{roman}: "
                            if levels_include_reading and reading in analytical_layers.reading.values:
                                column_empty = (analytical_layers == '').all()
                                show_layers = analytical_layers.loc[:, ~column_empty]
                                logger.warning(
                                    f"{mc_string}Alternative reading in '{token_str}' specifies Roman '{reading}' which conflicts with one specified in the level:\n{show_layers}")
                            reading2token[reading] = token_component
                label = ' - '.join(reading + tkn for reading, tkn in reading2token.items())
                if levels_include_reading:
                    if reading_info[0] is not None:
                        logger.warning(
                            f"{mc_string}'{token_str}': The first reading '{reading_info[0].group()}' specifies Roman number in addition to those specified in the level:\n{analytical_layers}")
                    analytical_layers.reading += token_alternatives[0]
                else:
                    label = token_alternatives[0] + ' - ' + label
            else:
                # token does not include any Roman numbers and is used as is for all layers
                analytical_layers.reading += ' - '.join(t for t in token_alternatives)
                label = ''

        for (form_tree, level), df in analytical_layers.groupby(['form_tree', 'level'], dropna=False):
            key = (form_tree, level)  # form_tree becomes first level of the columns' MultiIndex, e.g. 'a' and 'b'
            if (df.reading == '').all():
                value = label
                if len(df) > 1:
                    logger.warning(f"{mc_string}Duplication of level without specifying separate readings:\n{df}")
            else:
                value = ' - '.join(reading for reading in df.reading.to_list())
                if label != '':
                    value += ' - ' + label
            if key in column2value:
                column2value[key] += ' - ' + value
                # logger.warning(f"{mc_string}The token '{column2value[key]}' for level {key} was overwritten with '{value}':\nlevels: {level_str}, token: {token}")
            else:
                column2value[key] = value
    return column2value

@function_logger
def expand_single_form_label(label: str, default_abbreviations=True, **kwargs) -> Dict[Tuple[str, str], str]:
    """ Splits a form label and applies distribute_tokens_over_levels()

    Args:
        label: Complete form label including indications of analytical layer(s).
        default_abbreviations: By default, each token component is checked against a mapping from abbreviations to
            long names. Pass False to prevent that.
        **kwargs: Abbreviation='long name' mappings to resolve individual abbreviations

    Returns:
        A DataFrame with one column added per hierarchical layer of analysis, starting from level 0.
    """
    extracted_levels = re.findall(FORM_LEVEL_CAPTURE_REGEX, label)
    extracted_tokens = re.split(FORM_LEVEL_SPLIT_REGEX, label)[1:]
    abbreviations = FORM_TOKEN_ABBREVIATIONS if default_abbreviations else {}
    abbreviations.update(kwargs)
    return distribute_tokens_over_levels(extracted_levels, extracted_tokens, abbreviations=abbreviations)


@function_logger
def expand_form_labels(fl: pd.DataFrame, fill_mn_until: int = None, default_abbreviations=True, **kwargs) -> pd.DataFrame:
    """ Expands form labels into a hierarchical view of levels in a table.

    Args:
        fl: A DataFrame containing raw form labels as retrieved from :meth:`ms3.Score.mscx.form_labels()`.
        fill_mn_until: Pass the last measure number if you want every measure of the piece have a row in the tree view,
            even if it doesn't come with a form label. This may be desired for increased intuition of proportions,
            rather than seeing all form labels right below each other. In order to add the empty rows, even without
            knowing the number of measures, pass -1.
        default_abbreviations: By default, each token component is checked against a mapping from abbreviations to
            long names. Pass False to prevent that.
        **kwargs: Abbreviation='long name' mappings to resolve individual abbreviations

    Returns:
        A DataFrame with one column added per hierarchical layer of analysis, starting from level 0.
    """
    form_labels = fl.form_label.str.replace("&amp;", "&", regex=False).str.replace(r"\s", " ", regex=True)
    extracted_levels = form_labels.str.extractall(FORM_LEVEL_CAPTURE_REGEX)
    extracted_levels = extracted_levels.unstack().reindex(fl.index)
    extracted_tokens = form_labels.str.split(FORM_LEVEL_SPLIT_REGEX, expand=True)
    # CHECKS:
    # extracted_tokens.apply(lambda S: S.str.contains(r'(?<![ixv]):').fillna(False)).any(axis=1)
    # extracted_tokens[extracted_tokens[0] != '']
    # fl[fl.form_label.str.contains(':&')]
    extracted_tokens = extracted_tokens.drop(columns=0)
    assert (extracted_tokens.index == extracted_levels.index).all(), "Indices need to be identical after regex extraction."
    result_dict = {}
    abbreviations = FORM_TOKEN_ABBREVIATIONS if default_abbreviations else {}
    abbreviations.update(kwargs)
    for mc, (i, lvls), (_, tkns) in zip(fl.mc, extracted_levels.iterrows(), extracted_tokens.iterrows()):
        level_select, token_select = lvls.notna(), tkns.notna()
        present_levels, present_tokens = lvls[level_select], tkns[token_select]
        assert level_select.sum() == token_select.sum(), f"MC {mc}: {level_select.sum()} levels\n{present_levels}\nbut {token_select.sum()} tokens:\n{present_tokens}"
        result_dict[i] = distribute_tokens_over_levels(present_levels, present_tokens, mc=mc, abbreviations=abbreviations, logger=logger)
    res = pd.DataFrame.from_dict(result_dict, orient='index')
    res.columns = pd.MultiIndex.from_tuples(res.columns)
    form_types = res.columns.levels[0]
    if len(form_types) > 1:
        # columns will be MultiIndex
        if '' in form_types:
            # there are labels pertaining to all form_types
            forms = [f for f in form_types if f != '']
            pertaining_to_all = res.loc[:, '']
            distributed_to_all = pd.concat([pertaining_to_all] * len(forms), keys=forms, axis=1)
            level_exists = distributed_to_all.columns.isin(res.columns)
            existing_level_names = distributed_to_all.columns[level_exists]
            res = pd.concat([res.loc[:, forms],
                             distributed_to_all.loc[:, ~level_exists]],
                            axis=1)
            potentially_preexistent = distributed_to_all.loc[:, level_exists]
            check_double_attribution = res[existing_level_names].notna() & potentially_preexistent.notna()
            if check_double_attribution.any().any():
                logger.warning(
                    "Did not distribute levels to all form types because some had already been individually specified.")
            res.loc[:, existing_level_names] = res[existing_level_names].fillna(potentially_preexistent)
        fl_multiindex = pd.concat([fl], keys=[''], axis=1)
        res = pd.concat([fl_multiindex, res.sort_index(axis=1)], axis=1)
    else:
        if form_types[0] == '':
            res = pd.concat([fl, res.droplevel(0, axis=1).sort_index(axis=1)], axis=1)
        else:
            res = pd.concat([fl, res.sort_index(axis=1)], axis=1)
            logger.info(f"Syntax for several form types used for a single one: '{form_types[0]}'")

    if fill_mn_until is not None:
        if len(form_types) == 1:
            mn_col, mn_onset = 'mn', 'mn_onset'
        else:
            mn_col, mn_onset = ('', 'mn'), ('', 'mn_onset')
        first_mn = fl.mn.min()
        last_mn = fill_mn_until if fill_mn_until > -1 else fl.mn.max()
        all_mns = set(range(first_mn, last_mn + 1))
        missing = all_mns.difference(set(res[mn_col]))
        missing_mn = pd.DataFrame({mn_col: list(missing)}).reindex(res.columns, axis=1)
        res = pd.concat([res, missing_mn], ignore_index=True).sort_values([mn_col, mn_onset]).reset_index(drop=True)
    return res

@overload
def add_collections(left: pd.Series, right: Collection, dtype: Dtype) -> pd.Series:
    ...
@overload
def add_collections(left: NDArray, right: Collection, dtype: Dtype) -> NDArray:
    ...
@overload
def add_collections(left: list, right: Collection, dtype: Dtype) -> list:
    ...
@overload
def add_collections(left: tuple, right: Collection, dtype: Dtype) -> tuple:
    ...
def add_collections(left: Union[pd.Series, NDArray, list, tuple],
                    right: Collection,
                    dtype: Dtype = str):
    if isinstance(left, pd.Series) and isinstance(right, pd.Series):
        try:
            return left + right
        except TypeError:
            return left.astype(dtype) + right.astype(dtype)
    result_series = pd.Series(left, dtype=dtype) + pd.Series(right, dtype=dtype)
    try:
        return left.__class__(result_series.to_list())
    except (TypeError, ValueError):
        return result_series.values

@overload
def cast2collection(coll: pd.Series, func: Callable, *args, **kwargs) -> pd.Series:
    ...
@overload
def cast2collection(coll: NDArray, func: Callable, *args, **kwargs) -> NDArray:
    ...
@overload
def cast2collection(coll: list, func: Callable, *args, **kwargs) -> list:
    ...
@overload
def cast2collection(coll: tuple, func: Callable, *args, **kwargs) -> tuple:
    ...
def cast2collection(coll: Union[pd.Series, NDArray, list, tuple], func: Callable, *args, **kwargs) -> Union[pd.Series, NDArray, list, tuple]:
    if isinstance(coll, pd.Series):
        return transform(coll, func, *args, **kwargs)
    result_series = func(pd.Series(coll), *args, **kwargs)
    try:
        return coll.__class__(result_series.to_list())
    except TypeError:
        return result_series.values



@overload
def fifths2acc(fifths: int) -> str:
    ...
@overload
def fifths2acc(fifths: pd.Series) -> pd.Series:
    ...
@overload
def fifths2acc(fifths: NDArray[int]) -> NDArray[str]:
    ...
@overload
def fifths2acc(fifths: List[int]) -> List[str]:
    ...
@overload
def fifths2acc(fifths: Tuple[int]) -> Tuple[str]:
    ...
def fifths2acc(fifths: Union[int, pd.Series, NDArray[int], List[int], Tuple[int]]) -> Union[str, pd.Series, NDArray[str], List[str], Tuple[str]]:
    """ Returns accidentals for a stack of fifths that can be combined with a
        basic representation of the seven steps."""
    try:
        fifths = int(float(fifths))
    except TypeError:
        return cast2collection(coll=fifths, func=fifths2acc)
    acc = (fifths + 1) // 7
    return abs(acc) * 'b' if acc < 0 else acc * '#'


@function_logger
def fifths2iv(fifths: int,
             smallest: bool = False,
             perfect: str = 'P',
             major: str = 'M',
             minor: str = 'm',
             augmented: str = 'a',
             diminished: str = 'd') -> str:
    """ Return interval name of a stack of fifths such that 0 = 'P1', -1 = 'P4', -2 = 'm7', 4 = 'M3' etc. If you pass
    ``smallest=True``, intervals of a fifth or greater will be inverted (e.g. 'm6' => '-M3' and 'D5' => '-A4').


    Args:
        fifths: Number of fifths representing the inveral
        smallest: Pass True if you want to wrap intervals of a fifths and larger to the downward counterpart.
        perfect: String representing the perfect interval quality, defaults to 'P'.
        major: String representing the major interval quality, defaults to 'M'.
        minor: String representing the minor interval quality, defaults to 'm'.
        augmented: String representing the augmented interval quality, defaults to 'a'.
        diminished: String representing the diminished interval quality, defaults to 'd'.

    Returns:
        Name of the interval as a string.
    """
    fifths_plus_one = fifths + 1  # making 0 = fourth, 1 = unison, 2 = fifth etc.
    int_num = ["4", "1", "5", "2", "6", "3", "7"][fifths_plus_one % 7]
    sharp_wise_quality = augmented
    flat_wise_quality = diminished
    qualities = (minor, minor, minor, minor, perfect, perfect, perfect, major, major, major, major)
    quality = ""
    if smallest and int(int_num) > 4:
        int_num = str(9 - int(int_num))
        sharp_wise_quality, flat_wise_quality = flat_wise_quality, sharp_wise_quality
        qualities = tuple(reversed(qualities))
        quality = "-"
    if -5 <= fifths <= 5:
        quality += qualities[fifths + 5]
    elif fifths > 5:
        quality += sharp_wise_quality * (fifths_plus_one // 7)
    else:
        quality += flat_wise_quality * ((-fifths + 1) // 7)
    return quality + int_num

@overload
def tpc2name(tpc: int, ms: bool = False, minor: bool = False) -> str:
    ...
@overload
def tpc2name(tpc: pd.Series, ms: bool = False, minor: bool = False) -> pd.Series:
    ...
@overload
def tpc2name(tpc: NDArray[int], ms: bool = False, minor: bool = False) -> NDArray[str]:
    ...
@overload
def tpc2name(tpc: List[int], ms: bool = False, minor: bool = False) -> List[str]:
    ...
@overload
def tpc2name(tpc:  Tuple[int], ms: bool = False, minor: bool = False) -> Tuple[str]:
    ...
def tpc2name(tpc: Union[int, pd.Series, NDArray[int], List[int], Tuple[int]],
             ms: bool = False,
             minor: bool = False) -> Union[str, pd.Series, NDArray[str], List[str], Tuple[str]]:
    """ Turn a tonal pitch class (TPC) into a name or perform the operation on a collection of integers.

    Args:
        tpc:
        ms:
        minor:

    Returns:

    """
    if isinstance(tpc, pd.Series):
        return cast2collection(coll=tpc, func=tpc2name, ms=ms, minor=minor)
    try:
        tpc = int(float(tpc))
    except TypeError:
        return cast2collection(coll=tpc, func=tpc2name, ms=ms, minor=minor)
    note_names = ('f', 'c', 'g', 'd', 'a', 'e', 'b') if minor else ('F', 'C', 'G', 'D', 'A', 'E', 'B')
    if ms:
        tpc = tpc - 14
    acc, ix = divmod(tpc + 1, 7)
    acc_str = abs(acc) * 'b' if acc < 0 else acc * '#'
    return f"{note_names[ix]}{acc_str}"

@overload
def fifths2name(fifths: int, midi: Optional[int], ms: bool, minor: bool) -> str:
    ...
@overload
def fifths2name(fifths: pd.Series, midi: Optional[pd.Series], ms: bool, minor: bool) -> pd.Series:
    ...
@overload
def fifths2name(fifths: NDArray[int], midi: Optional[NDArray[int]], ms: bool, minor: bool) -> NDArray[str]:
    ...
@overload
def fifths2name(fifths: List[int], midi: Optional[List[int]], ms: bool, minor: bool) -> List[str]:
    ...
@overload
def fifths2name(fifths: Tuple[int], midi: Optional[Tuple[int]], ms: bool, minor: bool) -> Tuple[str]:
    ...
@function_logger
def fifths2name(fifths: Union[int, pd.Series, NDArray[int], List[int], Tuple[int]],
                midi: Optional[Union[int, pd.Series, NDArray[int], List[int], Tuple[int]]] = None,
                ms: bool = False,
                minor: bool = False) -> Union[str, pd.Series, NDArray[str], List[str], Tuple[str]]:
    """ Return note name of a stack of fifths such that
       0 = C, -1 = F, -2 = Bb, 1 = G etc.

    Parameters
    ----------
    fifths : :obj:`int`
        Tonal pitch class to turn into a note name.
    midi : :obj:`int`
        In order to include the octave into the note name,
        pass the corresponding MIDI pitch.
    ms : :obj:`bool`, optional
        Pass True if ``fifths`` is a MuseScore TPC, i.e. C = 14
    minor : :obj:`bool`, optional
        Pass True if the string is to be returned as lowercase.
    """
    try:
        fifths = int(float(fifths))
    except TypeError:
        names = tpc2name(fifths, ms=ms, minor=minor)
        if midi is None:
            return names
        octaves = midi2octave(midi, fifths)
        return add_collections(names, octaves)
    name = tpc2name(fifths, ms=ms, minor=minor)
    if midi is None:
        return name
    octave = midi2octave(midi, fifths)
    return f"{name}{octave}"



def fifths2pc(fifths):
    """ Turn a stack of fifths into a chromatic pitch class.
        Uses: map2elements()
    """
    try:
        fifths = int(float(fifths))
    except Exception:
        if isinstance(fifths, Iterable):
            return map2elements(fifths, fifths2pc)
        return fifths

    return int(7 * fifths % 12)



def fifths2rn(fifths, minor=False, auto_key=False):
    """Return Roman numeral of a stack of fifths such that
       0 = I, -1 = IV, 1 = V, -2 = bVII in major, VII in minor, etc.
       Uses: map2elements(), is_minor_mode()

    Parameters
    ----------
    auto_key : :obj:`bool`, optional
        By default, the returned Roman numerals are uppercase. Pass True to pass upper-
        or lowercase according to the position in the scale.
    """
    if isinstance(fifths, Iterable):
        return map2elements(fifths, fifths2rn, minor=minor)
    if pd.isnull(fifths):
        return fifths
    rn = ['VI', 'III', 'VII', 'IV', 'I', 'V', 'II'] if minor else ['IV', 'I', 'V', 'II', 'VI', 'III', 'VII']
    sel = fifths + 3 if minor else fifths
    res = _fifths2str(sel, rn)
    if auto_key and is_minor_mode(fifths, minor):
        return res.lower()
    return res



def fifths2sd(fifths, minor=False):
    """Return scale degree of a stack of fifths such that
       0 = '1', -1 = '4', -2 = 'b7' in major, '7' in minor etc.
       Uses: map2elements(), fifths2str()
    """
    if isinstance(fifths, Iterable):
        return map2elements(fifths, fifths2sd, minor=minor)
    if pd.isnull(fifths):
        return fifths
    sd = ['6', '3', '7', '4', '1', '5', '2'] if minor else ['4', '1', '5', '2', '6', '3', '7']
    if minor:
        fifths += 3
    return _fifths2str(fifths, sd)



def _fifths2str(fifths: int,
                steps: Collection[str],
                inverted: bool = False) -> str:
    """ Boiler plate used by fifths2-functions.

    Args:
        fifths: Stack of fifths
        steps: Collection of seven names, scale degrees, intervals, etc.
        inverted: By default, return accidental + step. Pass True to get step + accidental instead.

    Returns:

    """
    fifths += 1
    acc = fifths2acc(fifths)
    if inverted:
        return steps[fifths % 7] + acc
    return acc + steps[fifths % 7]


def get_ms_version(mscx_file):
    with open(mscx_file, encoding='utf-8') as file:
        for i, l in enumerate(file):
            if i < 2:
                pass
            if i == 2:
                m = re.search(r"<programVersion>(.*?)</programVersion>", l)
                if m is None:
                    return None
                else:
                    return m.group(1)


@function_logger
def get_musescore(MS):
    """ Tests whether a MuseScore executable can be found on the system.
    Uses: test_binary()

    Parameters
    ----------
    MS : :obj:`str`
        A path to the executable, installed command, or one of the keywords {'auto', 'win', 'mac'}

    Returns
    -------
    :obj:`str`
        Path to the executable if found or None.

    """
    if MS is None:
        return MS
    if MS == 'auto':
        mapping = {
            'Windows': 'win',
            'Darwin': 'mac',
            'Linux': 'mscore'
        }
        system = platform.system()
        try:
            MS = mapping[system]
        except Exception:
            logger.warning(f"System could not be inferred: {system}")
            MS = 'mscore'
    if MS == 'win':
        program_files = os.environ['PROGRAMFILES']
        MS = os.path.join(program_files, r"MuseScore 3\bin\MuseScore3.exe")
    elif MS == 'mac':
        MS = "/Applications/MuseScore 3.app/Contents/MacOS/mscore"
    return test_binary(MS, logger=logger)


def get_path_component(path, after):
    """Returns only the path's subfolders below ``after``. If ``after`` is the last
    component, '.' is returned."""
    dir1, base1 = os.path.split(path)
    if dir1 in ('', '.', '/', '~'):
        if base1 == after:
            return '.'
        return path
    dir2, base2 = os.path.split(dir1)
    if base2 == after:
        return base1
    higher_levels = get_path_component(dir1, after=after)
    return os.path.join(higher_levels, base1)


# def get_quarterbeats_length(measures: pd.DataFrame, decimals: int = 2) -> Tuple[float, Optional[float]]:
#     """ Returns the symbolic length and unfolded symbolic length of a piece in quarter notes.
#
#     Parameters
#     ----------
#     measures : :obj:`pandas.DataFrame`
#
#     Returns
#     -------
#     float, float
#         Length and unfolded length, both measuresd in quarter notes.
#     """
#     mc_durations = measures.set_index('mc').act_dur * 4.
#     length_qb = round(mc_durations.sum(), decimals)
#     try:
#         playthrough2mc = make_playthrough2mc(measures, logger=logger)
#         if len(playthrough2mc) == 0:
#             length_qb_unfolded = None
#         else:
#             length_qb_unfolded = round(mc_durations.loc[playthrough2mc.values].sum(), decimals)
#     except Exception:
#         length_qb_unfolded = None
#     return length_qb, length_qb_unfolded


def group_id_tuples(l):
    """ Turns a list of (key, ix) into a {key: [ix]}

    """
    d = defaultdict(list)
    for k, i in l:
        if k is not None:
            d[k].append(i)
    return dict(d)


def html2format(df, format='name', html_col='color_html'):
    """ Converts the HTML column of a DataFrame into 'name', 'rgb , or 'rgba'. """
    if format == 'name':
        return df[html_col].map(color_name2html)
    if format == 'rgb':
        return df[html_col].map(color_name2rgb)
    if format == 'rgba':
        return df[html_col].map(color_name2rgba)


def html_color2format(h, format='name'):
    """ Converts a single HTML color into 'name', 'rgb', or  'rgba'."""
    if pd.isnull(h):
        return h
    if format == 'name':
        try:
            return webcolors.hex_to_name(h)
        except Exception:
            try:
                return MS3_HTML[h]
            except Exception:
                return h
    if format == 'rgb':
        return webcolors.hex_to_rgb(h)
    if format == 'rgba':
        rgb = webcolors.hex_to_rgb(h)
        return rgba(*(rgb + (255,)))


def html_color2name(h):
    """ Converts a HTML color into its CSS3 name or itself if there is none."""
    return html_color2format(h, 'name')


def html_color2rgb(h):
    """ Converts a HTML color into RGB."""
    return html_color2format(h, 'rgb')


def html_color2rgba(h):
    """ Converts a HTML color into RGBA."""
    return html_color2format(h, 'rgba')


def interval_overlap(a, b, closed=None):
    """ Returns the overlap of two pd.Intervals as a new pd.Interval.

    Parameters
    ----------
    a, b : :obj:`pandas.Interval`
        Intervals for which to compute the overlap.
    closed : {'left', 'right', 'both', 'neither'}, optional
        If no value is passed, the closure of the returned interval is inferred from ``a`` and ``b``.

    Returns
    -------
    :obj:`pandas.Interval`
    """
    if not a.overlaps(b):
        return None
    if b.left < a.left:
        # making a the leftmost interval
        a, b = b, a
    if closed is None:
        if a.right < b.right:
            right = a.right
            right_closed = a.closed in ('right', 'both')
            other_iv = b
        else:
            right = b.right
            right_closed = b.closed in ('right', 'both')
            other_iv = a
        if right_closed and right == other_iv.right and other_iv.closed not in ('right', 'both'):
            right_closed = False
        left_closed = b.closed in ('left', 'both')
        if left_closed and a.left == b.left and a.closed not in ('left', 'both'):
            left_closed = False

        if left_closed and right_closed:
            closed = 'both'
        elif left_closed:
            closed = 'left'
        elif right_closed:
            closed = 'right'
        else:
            closed = 'neither'
    else:
        right = a.right if a.right < b.right else b.right
    return pd.Interval(b.left, right, closed=closed)


def interval_overlap_size(a, b, decimals=3):
    """Returns the size of the overlap of two pd.Intervals."""
    if not a.overlaps(b):
        return 0.0
    if b.left < a.left:
        # making a the leftmost interval
        a, b = b, a
    right = a.right if a.right < b.right else b.right
    result = right - b.left
    return round(result, decimals)

@function_logger
def is_any_row_equal(df1, df2):
    """ Returns True if any two rows of the two DataFrames contain the same value tuples. """
    assert len(df1.columns) == len(df2.columns), "Pass the same number of columns for both DataFrames"
    v1 = set(df1.itertuples(index=False, name=None))
    v2 = set(df2.itertuples(index=False, name=None))
    return v1.intersection(v2)


def is_minor_mode(fifths, minor=False):
    """ Returns True if the scale degree `fifths` naturally has a minor third in the scale.
    """
    thirds = [-4, -3, -2, -1, 0, 1, 2] if minor else [3, 4, 5, -1, 0, 1, 2]
    third = thirds[(fifths + 1) % 7] - fifths
    return third == -3


def iter_nested(nested):
    """Iterate through any nested structure of lists and tuples from left to right."""
    for elem in nested:
        if isinstance(elem, list) or isinstance(elem, tuple):
            for lower in iter_nested(elem):
                yield lower
        else:
            yield elem


def iter_selection(collectio, selector=None, opposite=False):
    """ Returns a generator of ``collectio``. ``selector`` can be a collection of index numbers to select or unselect
    elements -- depending on ``opposite`` """
    if selector is None:
        for e in collectio:
            yield e
    if opposite:
        for i, e in enumerate(collectio):
            if i not in selector:
                yield e
    else:
        for i, e in enumerate(collectio):
            if i in selector:
                yield e


def iterable2str(iterable):
    try:
        return ', '.join(str(s) for s in iterable)
    except Exception:
        return iterable


def contains_metadata(path):
    for _, _, files in os.walk(path):
        return any(f == 'metadata.tsv' for f in files)

def first_level_subdirs(path):
    """Returns the directory names contained in path."""
    for _, subdirs, _ in os.walk(path):
        return subdirs

def first_level_files_and_subdirs(path):
    """Returns the directory names and filenames contained in path."""
    for _, subdirs, files in os.walk(path):
        return subdirs, files

@function_logger
def contains_corpus_indicator(path):
    for subdir in first_level_subdirs(path):
        if subdir in STANDARD_NAMES_OR_GIT:
            logger.debug(f"{path} contains a subdirectory called {subdir} and is assumed to be a corpus.")
            return True
    return False


@function_logger
def get_first_level_corpora(path: str) -> List[str]:
    """Checks the first-level subdirectories of path for indicators of being a corpus. If one of them shows an
    indicator (presence of a 'metadata.tsv' file, or of a '.git' folder or any of the default folder names), returns
    a list of all subdirectories.
    """
    if path is None or not os.path.isdir(path):
        logger.info(f"{path} is not an existing directory.")
        return
    subpaths = [os.path.join(path, subdir) for subdir in first_level_subdirs(path) if subdir[0] != '.']
    for subpath in subpaths:
        if contains_metadata(subpath) or contains_corpus_indicator(subpath, logger=logger):
            return subpaths
    return []



@function_logger
def join_tsvs(dfs, sort_cols=False):
    """ Performs outer join on the passed DataFrames based on 'mc' and 'mc_onset', if any.
    Uses: functools.reduce(), sort_cols(), sort_note_lists()

    Parameters
    ----------
    dfs : :obj:`Collection`
        Collection of DataFrames to join.
    sort_cols : :obj:`bool`, optional
        If you pass True, the columns after those defined in :py:attr:`STANDARD_COLUMN_ORDER`
        will be sorted alphabetically.

    Returns
    -------

    """
    if len(dfs) == 1:
        return dfs[0]
    zero, one, two = [], [], []
    for df in dfs:
        if 'mc' in df.columns:
            if 'mc_onset' in df.columns:
                two.append(df)
            else:
                one.append(df)
        else:
            zero.append(df)
    join_order = two + one
    if len(zero) > 0:
        logger.info(f"{len(zero)} DataFrames contain none of the columns 'mc' and 'mc_onset'.")

    pos_cols = ['mc', 'mc_onset']

    def join_tsv(a, b):
        join_cols = [c for c in pos_cols if c in a.columns and c in b.columns]
        res = pd.merge(a, b, how='outer', on=join_cols, suffixes=('', '_y')).reset_index(drop=True)
        duplicates = [col for col in res.columns if col.endswith('_y')]
        for d in duplicates:
            left = d[:-2]
            if res[left].isna().any():
                res[left].fillna(res[d], inplace=True)
        return res.drop(columns=duplicates)

    res = reduce(join_tsv, join_order)
    if 'midi' in res.columns:
        res = sort_note_list(res)
    elif len(two) > 0:
        res = res.sort_values(pos_cols)
    else:
        res = res.sort_values('mc')
    return column_order(res, sort=sort_cols).reset_index(drop=True)


def str2inttuple(l: str, strict: bool = True) -> Tuple[int]:
    l = l.strip('(),')
    if l == '':
        return tuple()
    res = []
    for s in l.split(', '):
        try:
            res.append(int(s))
        except ValueError:
            if strict:
                print(f"String value '{s}' could not be converted to an integer, '{l}' not to an integer tuple.")
                raise
            if s[0] == s[-1] and s[0] in ("\"", "\'"):
                s = s[1:-1]
            try:
                res.append(int(s))
            except ValueError:
                res.append(s)
    return tuple(res)


def int2bool(s: str) -> Union[bool, str]:
    try:
        return bool(int(s))
    except Exception:
        return s


def safe_frac(s: str) -> Union[frac, str]:
    try:
        return frac(s)
    except Exception:
        return s

def safe_int(s) -> Union[int, str]:
    try:
        return int(float(s))
    except Exception:
        return s

def parse_interval_index_column(df, column=None, closed='left'):
    """ Turns a column of strings in the form '[0.0, 1.1)' into a :obj:`pandas.IntervalIndex`.

    Parameters
    ----------
    df : :obj:`pandas.DataFrame`
    column : :obj:`str`, optional
        Name of the column containing strings. If not specified, use the index.
    closed : :obj:`str`, optional
        On whot side the intervals should be closed. Defaults to 'left'.

    Returns
    -------
    :obj:`pandas.IntervalIndex`
    """
    iv_regex = r"[\[\(]([0-9]*\.[0-9]+), ([0-9]*\.[0-9]+)[\)\]]"
    if column is None:
        iv_strings = df.index
    else:
        iv_strings = df[column]
    values = iv_strings.str.extract(iv_regex).astype(float)
    iix = pd.IntervalIndex.from_arrays(values[0], values[1], closed=closed)
    return iix


TSV_COLUMN_CONVERTERS = {
    'added_tones': str2inttuple,
    'act_dur': safe_frac,
    'composed_end': safe_int,
    'composed_start': safe_int,
    'chord_tones': str2inttuple,
    'globalkey_is_minor': int2bool,
    'localkey_is_minor': int2bool,
    'mc_offset': safe_frac,
    'mc_onset': safe_frac,
    'mn_onset': safe_frac,
    'movementNumber': safe_int,
    'next': str2inttuple,
    'nominal_duration': safe_frac,
    'quarterbeats': safe_frac,
    'quarterbeats_all_endings': safe_frac,
    'onset': safe_frac,
    'duration': safe_frac,
    'scalar': safe_frac, }

TSV_DTYPES = {
    'absolute_base': 'Int64',
    'absolute_root': 'Int64',
    'alt_label': str,
    'barline': str,
    'base': 'Int64',
    'bass_note': 'Int64',
    'breaks': 'string',
    'cadence': str,
    'cadences_id': 'Int64',
    'changes': str,
    'chord': str,
    'chord_id': 'Int64',
    'chord_type': str,
    'color_name': str,
    'color_html': str,
    'color_r': 'Int64',
    'color_g': 'Int64',
    'color_b': 'Int64',
    'color_a': 'Int64',
    'dont_count': 'Int64',
    'duration_qb': float,
    'expanded_id': 'Int64',
    'figbass': str,
    'form': str,
    'globalkey': str,
    'gracenote': str,
    'harmonies_id': 'Int64',
    'harmony_layer': str,
    'keysig': 'Int64',
    'label': str,
    'label_type': str,
    'leftParen': str,
    'localkey': str,
    'marker': str,
    'mc': 'Int64',
    'mc_playthrough': 'Int64',
    'midi': 'Int64',
    'mn': str,
    'name': str,
    'offset:x': str,
    'offset_x': str,
    'offset:y': str,
    'offset_y': str,
    'nashville': 'Int64',
    'notes_id': 'Int64',
    'numbering_offset': 'Int64',
    'numeral': str,
    'octave': 'Int64',
    'pedal': str,
    'playthrough': 'Int64',
    'phraseend': str,
    'regex_match': str,
    'relativeroot': str,
    'repeats': str,
    'rightParen': str,
    'root': 'Int64',
    'rootCase': 'Int64',
    'slur': str,
    'special': str,
    'staff': 'Int64',
    'tied': 'Int64',
    'timesig': str,
    'tpc': 'Int64',
    'voice': 'Int64',
    'voices': 'Int64',
    'volta': 'Int64'
}

def load_tsv(path,
             index_col=None,
             sep='\t',
             converters={},
             dtype={},
             stringtype=False,
             **kwargs) -> Optional[pd.DataFrame]:
    """ Loads the TSV file `path` while applying correct type conversion and parsing tuples.

    Parameters
    ----------
    path : :obj:`str`
        Path to a TSV file as output by format_data().
    index_col : :obj:`list`, optional
        By default, the first two columns are loaded as MultiIndex.
        The first level distinguishes pieces and the second level the elements within.
    converters, dtype : :obj:`dict`, optional
        Enhances or overwrites the mapping from column names to types included the constants.
    stringtype : :obj:`bool`, optional
        If you're using pandas >= 1.0.0 you might want to set this to True in order
        to be using the new `string` datatype that includes the new null type `pd.NA`.
    """

    global TSV_COLUMN_CONVERTERS, TSV_DTYPES

    if converters is None:
        conv = None
    else:
        conv = dict(TSV_COLUMN_CONVERTERS)
        conv.update(converters)

    if dtype is None:
        types = None
    elif isinstance(dtype, str):
        types = dtype
    else:
        types = dict(TSV_DTYPES)
        types.update(dtype)

    if stringtype:
        types = {col: 'string' if typ == str else typ for col, typ in types.items()}
    try:
        df = pd.read_csv(path, sep=sep, index_col=index_col,
                           dtype=types,
                           converters=conv, **kwargs)
    except EmptyDataError:
        return
    if 'mn' in df:
        mn_volta = mn2int(df.mn)
        df.mn = mn_volta.mn
        if mn_volta.volta.notna().any():
            if 'volta' not in df.columns:
                df['volta'] = pd.Series(pd.NA, index=df.index).astype('Int64')
            df.volta.fillna(mn_volta.volta, inplace=True)
    if 'interval' in df:
        try:
            iv_index = parse_interval_index_column(df, 'interval')
            df.index = iv_index
            df = df.drop(columns='interval')
        except Exception:
            pass
    return df


@lru_cache()
def tsv_column2datatype():
    mapping = {
        'Int64': 'integer',
        str: 'string',
        'string': 'string',
        float: 'float',
        int: 'integer',
        int2bool: 'boolean',
        safe_frac: {"base": "string", "format": r"-?\d+(?:\/\d+)?"},
        safe_int: 'integer',
        str2inttuple: {"base": "string", "format": r"\(-?\d+, ?-?\d+\)"},
    }
    column2datatype = {col: mapping[dtype] for col, dtype in TSV_COLUMN_CONVERTERS.items()}
    column2datatype.update({col: mapping[dtype] for col, dtype in TSV_DTYPES.items()})
    return column2datatype


@lru_cache()
def tsv_column2description(col: str) -> Optional[str]:
    mapping = {
        'mc': 'Measure count.',
        'mn': 'Measure number.',
        'mc_onset': "An event's distance (fraction of a whole note) from the beginning of the MC.",
        'mn_onset': "An event's distance (fraction of a whole note) from the beginning of the MN.",
    }
    if col in mapping:
        return mapping[col]


@lru_cache()
def tsv_column2schema(col: str) -> dict:
    result = {
        "titles": col,
    }
    column2type = tsv_column2datatype()
    if col in column2type:
        result["datatype"] = column2type[col]
    description = tsv_column2description(col)
    if description is not None:
        result["dc:description"] = description
    return result


def make_csvw_jsonld(title: str,
                     columns: Collection[str],
                     urls: Union[str, Collection[str]],
                     description: Optional[str] = None) -> dict:
    """W3C's CSV on the Web Primer: https://www.w3.org/TR/tabular-data-primer/"""
    result = {
        "@context": ["http://www.w3.org/ns/csvw#", {"@language": "en "}],
        "dc:title": title,
        "dialect": {
            "delimiter": "\t",
        }
    }
    if description is not None:
        result["dc:description"] = description
    result["dc:created"] = datetime.now().replace(microsecond=0).isoformat()
    result["dc:creator"] = [{
        "@context": "https://schema.org/",
        "@type": "SoftwareApplication",
        "@id": "https://github.com/johentsch/ms3",
        "name": "ms3",
        "description": "A parser for MuseScore 3 files.",
        "author": {"name": "Johannes Hentschel",
                   "@id": "https://orcid.org/0000-0002-1986-9545",
                   },
        "softwareVersion": MS3_VERSION,
    }]
    if isinstance(urls, str):
        result["url"] = urls,
    else:
        result["tables"] = [{"url": p} for p in urls]
    result["tableSchema"] = {
        "columns": [tsv_column2schema(col) for col in columns]
    }
    return result

def store_csvw_jsonld(corpus: str,
                      folder: str,
                      facet: str,
                      columns: Collection[str],
                      files: Union[str, Collection[str]]) -> str:
    titles = {
        "expanded": "DCML harmony annotations",
        "measures": "Measure tables",
        "notes": "Note tables",

    }
    descriptions = {
        "expanded": "One feature matrix per score, containing one line per label. The first columns (until 'label') "
                    "are the same as in extracted 'labels' tables with the difference that only those harmony labels "
                    "that match the DCML harmony annotation standard (dcmlab.github.io/standards) are included. Since "
                    "these follow a specific syntax, they can be split into their components (features) and transformed "
                    "into scale degrees. For more information, please refer to the docs at https://johentsch.github.io/ms3/columns",
        "measures": "One feature matrix per score, containing one line per stack of <Measure> tags in the score's XML tree. "
                    "They are counted in the column 'mc' starting from 1, whereas the conventional measure numbers are shown "
                    "in the column 'mn'. One MN is frequently composed in two (or more) MCs. Furthermore, these tables include "
                    "special bar lines, repeat signs, first and second endings, irregular measure lengths, as well as the "
                    "column 'next' which contains follow-up MCs for unfolding a score's repeat structure. For more information, "
                    "please refer to the docs at https://johentsch.github.io/ms3/columns",
        "notes": "One feature matrix per score, containing one row per note head. Not every row represents an "
                 "onset because note heads may be tied together (see column 'tied'). "
                 "For more information, please refer to the docs at https://johentsch.github.io/ms3/columns",
    }
    title = titles[facet] if facet in titles else facet
    title += " for " + corpus
    description = descriptions[facet] if facet in descriptions else None
    jsonld = make_csvw_jsonld(title=title,
                              columns=columns,
                              urls=files,
                              description=description
                              )
    json_path = os.path.join(folder, 'csv-metadata.json')
    with open(json_path, 'w', encoding='utf-8') as f:
        print(json.dumps(jsonld, indent=2), file=f)
    return json_path


@function_logger
def make_continuous_offset_series(measures, quarters=True, negative_anacrusis=None):
    """ Accepts a measure table without 'quarterbeats' column and computes each MC's offset from the piece's beginning.
    Deal with voltas before passing the table.

    If you need an offset_dict and the measures already come with a 'quarterbeats' column, you can call
    :func:`make_offset_dict_from_measures`.

    Parameters
    ----------
    measures : :obj:`pandas.DataFrame`
        A measures table with 'normal' RangeIndex containing the column 'act_durs' and one of
        'mc' or 'mc_playthrough' (if repeats were unfolded).
    quarters : :obj:`bool`, optional
        By default, the continuous offsets are expressed in quarter notes. Pass false to leave them as fractions
        of a whole note.
    negative_anacrusis : :obj:`fractions.Fraction`
        By default, the first value is 0. If you pass a fraction here, the first value will be its negative and the
        second value will be 0.

    Returns
    -------
    :obj:`pandas.Series`
        Cumulative sum of the actual durations, shifted down by 1. Compared to the original DataFrame it has
        length + 2 because it adds the end value twice, once with the next index value, and once with the index 'end'.
        Otherwise the end value would be lost due to the shifting.
    """
    if 'mc_playthrough' in measures.columns:
        act_durs = measures.set_index('mc_playthrough').act_dur
    elif 'mc' in measures.columns:
        act_durs = measures.set_index('mc').act_dur
    else:
        logger.error("Expected to have at least one column called 'mc' or 'mc_playthrough'.")
        return pd.Series()
    if quarters:
        act_durs = act_durs * 4
    res = act_durs.cumsum()
    last_val = res.iloc[-1]
    last_ix = res.index[-1] + 1
    res = res.shift(fill_value=0)
    ending = pd.Series([last_val, last_val], index=[last_ix, 'end'])
    res = pd.concat([res, ending])
    if negative_anacrusis is not None:
        res -= abs(frac(negative_anacrusis))
    return res

def make_offset_dict_from_measures(measures: pd.DataFrame, all_endings: bool = False) -> dict:
    """ Turn a measure table that comes with a 'quarterbeats' column into a dictionary that maps MCs (measure counts)
    to their quarterbeat offset from the piece's beginning, used for computing quarterbeats for other facets.

    This function is used for the default case. If you need more options, e.g. an offset dict from unfolded
    measures or expressed in whole notes or with negative anacrusis, use
    :func:`make_continuous_offset_series` instead.

    Args:
        measures: Measures table containing a 'quarterbeats' column.
        all_endings: Uses the column 'quarterbeats_all_endings' of the measures table if it has one, otherwise
            falls back to the default 'quarterbeats'.

    Returns:
        {MC -> quarterbeat_offset}. Offsets are Fractions. If ``all_endings`` is not set to ``True``,
        values for MCs that are part of a first ending (or third or larger) are NA.
    """
    measures = measures.set_index('mc')
    if all_endings and 'quarterbeats_all_endings' in measures.columns:
        col = 'quarterbeats_all_endings'
    else:
        col = 'quarterbeats'
    offset_dict = measures[col].to_dict()
    last_row = measures.iloc[-1]
    offset_dict['end'] = last_row[col] + 4 * last_row.act_dur
    return offset_dict


def make_id_tuples(key, n):
    """ For a given key, this function returns index tuples in the form [(key, 0), ..., (key, n)]

    Returns
    -------
    list
        indices in the form [(key, 0), ..., (key, n)]

    """
    return list(zip(repeat(key), range(n)))


@function_logger
def make_interval_index_from_breaks(S, end_value=None, closed='left', name='interval'):
    """ Interpret a Series as interval breaks and make an IntervalIndex out of it.

    Parameters
    ----------
    S : :obj:`pandas.Series`
        Interval breaks. It is assumed that the breaks are sorted.
    end_value : numeric, optional
        Often you want to pass the right border of the last interval.
    closed : :obj:`str`, optional
        Defaults to 'left'. Argument passed to to :py:meth:`pandas.IntervalIndex.from_breaks`.
    name : :obj:`str`, optional
        Name of the created index. Defaults to 'interval'.

    Returns
    -------
    :obj:`pandas.IntervalIndex`

    """
    breaks = S.to_list()
    if end_value is not None:
        last = breaks[-1]
        if end_value > last:
            breaks += [end_value]
        else:
            breaks += [last]
    try:
        iix = pd.IntervalIndex.from_breaks(breaks, closed=closed, name=name)
    except Exception as e:
        unsorted = [(a, b) for a, b in zip(breaks, breaks[1:]) if b < a]
        if len(unsorted) > 0:
            logger.error(f"Breaks are not sorted: {unsorted}")
        else:
            logger.error(f"Cannot create IntervalIndex from these breaks:\n{breaks}\nException: {e}")
        raise
    return iix


def make_name_columns(df):
    """Relies on the columns ``localkey`` and ``globalkey`` to transform the columns ``root`` and ``bass_notes`` from
    scale degrees (expressed as fifths) to absolute note names, e.g. in C major: 0 => 'C', 7 => 'C#', -5 => 'Db'
    Uses: transform(), scale_degree2name"""
    new_cols = {}
    for col in ('root', 'bass_note'):
        if col in df.columns:
            new_cols[f"{col}_name"] = transform(df, scale_degree2name, [col, 'localkey', 'globalkey'])
    return pd.DataFrame(new_cols)


@function_logger
def make_playthrough2mc(measures: pd.DataFrame) -> Optional[pd.Series]:
    """Turns the column 'next' into a mapping of playthrough_mc -> mc."""
    ml = measures.set_index('mc')
    try:
        seq = next2sequence(ml.next, logger=logger)
        if seq is None:
            return
    except Exception as e:
        logger.warning(f"Computing unfolded sequence of MCs failed with:\n'{e}'",
                       extra={'message_id': (26, )})
        return
    mc_playthrough = pd.Series(seq, name='mc_playthrough', dtype='Int64')
    if len(mc_playthrough) == 0:
        pass
    elif seq[0] == 1:
        mc_playthrough.index += 1
    else:
        assert seq[0] == 0, f"The first mc should be 0 or 1, not {seq[0]}"
    return mc_playthrough

@function_logger
def make_playthrough_info(measures: pd.DataFrame) -> Optional[Union[pd.DataFrame, pd.Series]]:
    """Turns a measures table into a DataFrame or Series that can be passed as argument to :func:`unfold_repeats`.
    The return type is DataFrame if the unfolded measures table contains an 'mn_playthrough' column, otherwise it
    is equal to the result of :func:`make_playthrough2mc`. Hence, the purpose of the function is to add an
    'mn_playthrough' column to unfolded facets whenever possible.
    """
    unfolded_measures = unfold_measures_table(measures, logger=logger)
    if unfolded_measures is None:
        return
    unfolded_measures = unfolded_measures.set_index('mc_playthrough')
    if 'mn_playthrough' in unfolded_measures.columns:
        return unfolded_measures[['mc', 'mn_playthrough']]
    return unfolded_measures.mc


def map2elements(e, f, *args, **kwargs):
    """ If `e` is an iterable, `f` is applied to all elements.
    """
    if isinstance(e, Iterable) and not isinstance(e, str):
        try:
            return e.__class__(map2elements(x, f, *args, **kwargs) for x in e)
        except TypeError:
            if isinstance(e, pd.Index):
                ### e.g., if a numerical index is transformed to strings
                return pd.Index(map2elements(x, f, *args, **kwargs) for x in e)
    return f(e, *args, **kwargs)


@function_logger
def merge_ties(df, return_dropped=False, perform_checks=True):
    """ In a note list, merge tied notes to single events with accumulated durations.
        Input dataframe needs columns ['duration', 'tied', 'midi', 'staff']. This
        function does not handle correctly overlapping ties on the same pitch since
        it doesn't take into account the notational layers ('voice').


    Parameters
    ----------
    df
    return_dropped

    Returns
    -------

    """

    def merge(df):
        vc = df.tied.value_counts()
        if vc[1] != 1 or vc[-1] != 1:
            logger.warning(f"More than one 1 or -1:\n{vc}")
        ix = df.iloc[0].name
        dur = df.duration.sum()
        drop = df.iloc[1:].index.to_list()
        return pd.Series({'ix': ix, 'duration': dur, 'dropped': drop})

    def merge_notes(staff_midi):

        staff_midi['chunks'] = (staff_midi.tied == 1).astype(int).cumsum()
        t = staff_midi.groupby('chunks', group_keys=False).apply(merge)
        return t.set_index('ix')

    if not df.tied.notna().any():
        return df
    df = df.copy()
    notna = df.loc[df.tied.notna(), ['duration', 'tied', 'midi', 'staff']]
    if perform_checks:
        before = notna.tied.value_counts()
    new_dur = notna.groupby(['staff', 'midi'], group_keys=False).apply(merge_notes).sort_index()
    try:
        df.loc[new_dur.index, 'duration'] = new_dur.duration
    except Exception:
        print(new_dur)
    if return_dropped:
        df.loc[new_dur.index, 'dropped'] = new_dur.dropped
    df = df.drop(new_dur.dropped.sum())
    if perform_checks:
        after = df.tied.value_counts()
        assert before[1] == after[1], f"Error while merging ties. Before:\n{before}\nAfter:\n{after}"
    return df



def metadata2series(d: dict) -> pd.Series:
    """ Turns a metadata dict into a pd.Series() (for storing in a DataFrame)
    Uses: ambitus2oneliner(), dict2oneliner(), parts_info()

    Returns
    -------
    :obj:`pandas.Series`
        A series allowing for storing metadata as a row of a DataFrame.
    """
    d = dict(d)
    d['TimeSig'] = dict2oneliner(d['TimeSig'])
    d['KeySig'] = dict2oneliner(d['KeySig'])
    if 'ambitus' in d:
        d['ambitus'] = ambitus2oneliner(d['ambitus'])
    if 'parts' in d:
        d.update(parts_info(d['parts']))
        del (d['parts'])
    s = pd.Series(d)
    return s

@overload
def midi_and_tpc2octave(midi: int, tpc: int) -> int:
    ...
@overload
def midi_and_tpc2octave(midi: pd.Series, tpc: pd.Series) -> pd.Series:
    ...
@overload
def midi_and_tpc2octave(midi: NDArray[int], tpc: NDArray[int]) -> NDArray[int]:
    ...
@overload
def midi_and_tpc2octave(midi: List[int], tpc: List[int]) -> List[int]:
    ...
@overload
def midi_and_tpc2octave(midi:  Tuple[int], tpc:  Tuple[int]) -> Tuple[int]:
    ...
def midi_and_tpc2octave(midi: Union[int, pd.Series, NDArray[int], List[int], Tuple[int]],
                        tpc: Union[int, pd.Series, NDArray[int], List[int], Tuple[int]]) -> Union[int, pd.Series, NDArray[int], List[int], Tuple[int]]:
    try:
        midi = int(float(midi))
    except TypeError:
        try:
            # if numpy array or Pandas Series, compute vectorized, otherwise iterate
            midi.dtype
        except AttributeError:
            return midi.__class__(midi_and_tpc2octave(m, t) for m, t in zip(midi, tpc))
    acc = tpc // 7
    return (midi - acc) // 12 - 1

@overload
def midi2octave(midi: int, fifths: Optional[int]) -> int:
    ...
@overload
def midi2octave(midi: pd.Series, fifths: Optional[pd.Series]) -> pd.Series:
    ...
@overload
def midi2octave(midi: NDArray[int], fifths: Optional[NDArray]) -> NDArray[int]:
    ...
@overload
def midi2octave(midi: List[int], fifths: Optional[List[int]]) -> List[int]:
    ...
@overload
def midi2octave(midi:  Tuple[int], fifths: Optional[Tuple[int]]) -> Tuple[int]:
    ...
def midi2octave(midi: Union[int, pd.Series, NDArray[int], List[int], Tuple[int]],
                        fifths: Optional[Union[int, pd.Series, NDArray[int], List[int], Tuple[int]]] = None) -> Union[int, pd.Series, NDArray[int], List[int], Tuple[int]]:
    """ For a given MIDI pitch, calculate the octave. Middle octave = 4
        Uses: midi_and_tpc2octave(), map2elements()

    Parameters
    ----------
    midi : :obj:`int`
        MIDI pitch (positive integer)
    fifths : :obj:`int`, optional
        To be precise, for some Tonal Pitch Classes, the octave deviates
        from the simple formula ``MIDI // 12 - 1``, e.g. for B# or Cb.
    """
    if fifths is not None:
        return midi_and_tpc2octave(midi, fifths)
    try:
        midi = int(float(midi))
    except TypeError:
        try:
            # if numpy array or Pandas Series, compute vectorized, otherwise iterate
            midi.dtype
        except AttributeError:
            return map2elements(midi, midi2octave)
    return midi // 12 - 1


def midi2name(midi):
    try:
        midi = int(float(midi))
    except Exception:
        if isinstance(midi, pd.Series):
            return transform(midi, midi2name)
        if isinstance(midi, Iterable):
            return map2elements(midi, midi2name)
        return midi
    names = {0: 'C',
             1: 'C#/Db',
             2: 'D',
             3: 'D#/Eb',
             4: 'E',
             5: 'F',
             6: 'F#/Gb',
             7: 'G',
             8: 'G#/Ab',
             9: 'A',
             10: 'A#/Bb',
             11: 'B'}
    return names[midi % 12]


def mn2int(mn_series):
    """ Turn a series of measure numbers parsed as strings into two integer columns 'mn' and 'volta'. """
    try:
        split = mn_series.fillna('').str.extract(r"(?P<mn>\d+)(?P<volta>[a-g])?")
    except Exception:
        mn_series = pd.DataFrame(mn_series, columns=['mn', 'volta'])
        try:
            return mn_series.astype('Int64')
        except Exception:
            return mn_series
    split.mn = pd.to_numeric(split.mn)
    split.volta = pd.to_numeric(split.volta.map({'a': 1, 'b': 2, 'c': 3, 'd': 4, 'e': 5}))
    return split.astype('Int64')


def name2format(df, format='html', name_col='color_name'):
    """ Converts a column with CSS3 names into 'html', 'rgb', or  'rgba'."""
    if format == 'html':
        return df[name_col].map(color_name2html)
    if format == 'rgb':
        return df[name_col].map(color_name2rgb)
    if format == 'rgba':
        return df[name_col].map(color_name2rgba)


@function_logger
def name2fifths(nn):
    """ Turn a note name such as `Ab` into a tonal pitch class, such that -1=F, 0=C, 1=G etc.
        Uses: split_note_name()
    """
    if nn.__class__ == int or pd.isnull(nn):
        return nn
    name_tpcs = {'C': 0, 'D': 2, 'E': 4, 'F': -1, 'G': 1, 'A': 3, 'B': 5}
    accidentals, note_name = split_note_name(nn, count=True, logger=logger)
    if note_name is None:
        return None
    step_tpc = name_tpcs[note_name.upper()]
    return step_tpc + 7 * accidentals


@function_logger
def name2pc(nn):
    """ Turn a note name such as `Ab` into a tonal pitch class, such that -1=F, 0=C, 1=G etc.
        Uses: split_note_name()
    """
    if nn.__class__ == int or pd.isnull(nn):
        logger.warning(f"'{nn}' is not a valid note name.")
        return nn
    name_tpcs = {'C': 0, 'D': 2, 'E': 4, 'F': 5, 'G': 7, 'A': 9, 'B': 11}
    accidentals, note_name = split_note_name(nn, count=True, logger=logger)
    if note_name is None:
        return None
    step_pc = name_tpcs[note_name.upper()]
    return (step_pc + accidentals) % 12


def nan_eq(a, b):
    """Returns True if a and b are equal or both null. Works on two Series or two elements."""
    return (a == b) | (pd.isnull(a) & pd.isnull(b))


@function_logger
def next2sequence(next_col: pd.Series) -> Optional[List[int]]:
    """ Turns a 'next' column into the correct sequence of MCs corresponding to unfolded repetitions.
    Requires that the Series' index be the MCs as in ``measures.set_index('mc').next``.
    """
    mc = next_col.index[0]
    last_mc = next_col.index[-1]
    max_iter = 10 * last_mc
    i = 0
    result = []
    nxt = next_col.to_dict()
    while mc != -1 and i < max_iter:
        if mc not in nxt:
            logger.error(f"Column 'next' contains MC {mc} which the pieces does not have.",
                       extra={'message_id': (26, )})
            return
        result.append(mc)
        new_mc, *rest = nxt[mc]
        if len(rest) > 0:
            nxt[mc] = rest
        mc = new_mc
        i += 1
    if i == max_iter:
        return []
    return result


@function_logger
def no_collections_no_booleans(df, coll_columns=None, bool_columns=None):
    """
    Cleans the DataFrame columns ['next', 'chord_tones', 'added_tones', 'volta_mcs] from tuples and the columns
    ['globalkey_is_minor', 'localkey_is_minor'] from booleans, converting them all to integers

    """
    if df is None:
        return df
    collection_cols = ['next', 'chord_tones', 'added_tones', 'volta_mcs']
    bool_cols = ['globalkey_is_minor', 'localkey_is_minor', 'has_drumset']
    if coll_columns is not None:
        collection_cols += list(coll_columns)
    if bool_columns is not None:
        bool_cols += list(bool_columns)
    try:
        cc = [c for c in collection_cols if c in df.columns]
    except Exception:
        logger.error(f"df needs to be a DataFrame, not a {df.__class__}.")
        return df
    if len(cc) > 0:
        df = df.copy()
        df.loc[:, cc] = transform(df[cc], iterable2str, column_wise=True)
        logger.debug(f"Transformed iterables in the columns {cc} to strings.")
    bc = [c for c in bool_cols if c in df.columns]
    if len(bc) > 0:
        if df[bc].isna().any().any():
            # need to convert to nullable boolean first
            conv = {c: 'boolean' for c in bc}
            df = df.astype(conv)
        conv = {c: 'Int64' for c in bc}
        df = df.astype(conv)
    return df


def ordinal_suffix(n):
    suffixes = {
        1: 'st',
        2: 'nd',
        3: 'rd'
    }
    n = str(n)
    if n[-1] in suffixes:
        return suffixes[n[-1]]
    return 'th'


def parts_info(d):
    """
    Turns a (nested) ``metadata['parts']`` dict into a flat dict based on staves.

    Example
    -------
    >>> d = s.mscx.metadata_from_parsed
    >>> parts_info(d['parts'])
    {'staff_1_instrument': 'Voice',
     'staff_1_ambitus': '66-76 (F#4-E5)',
     'staff_2_instrument': 'Voice',
     'staff_2_ambitus': '55-69 (G3-A4)',
     'staff_3_instrument': 'Voice',
     'staff_3_ambitus': '48-67 (C3-G4)',
     'staff_4_instrument': 'Voice',
     'staff_4_ambitus': '41-60 (F2-C4)'}
    """
    res = {}
    for part_dict in d.values():
        for id in part_dict['staves']:
            name = f"staff_{id}"
            res[f"{name}_instrument"] = part_dict['instrument']
            amb_name = name + '_ambitus'
            res[amb_name] = ambitus2oneliner(part_dict[amb_name])
    return res


@function_logger
def path2type(path):
    """ Determine a file's type by scanning its path for default components in the constant STANDARD_NAMES.

    Parameters
    ----------
    path

    Returns
    -------

    """
    score_extensions = ('.mscx', '.mscz', '.cap', '.capx', '.midi', '.mid', '.musicxml', '.mxl', '.xml')
    _, fext = os.path.splitext(path)
    if fext.lower() in score_extensions:
        logger.debug(f"Recognized file extension '{fext}' as score.")
        return 'scores'
    comp2type = path_component2file_type_map()
    def find_components(s):
        res = [comp for comp in comp2type.keys() if comp in s]
        return res, len(res)
    if os.path.isfile(path):
        # give preference to folder names before file names
        directory, fname = os.path.split(path)
        if 'metadata' in fname:
            return 'metadata'
        found_components, n_found = find_components(directory)
        if n_found == 0:
            found_components, n_found = find_components(fname)
    else:
        found_components, n_found = find_components(path)
    if n_found == 0:
        logger.debug(f"Type could not be inferred from path '{path}'.")
        return 'unknown'
    if n_found == 1:
        typ = comp2type[found_components[0]]
        logger.debug(f"Path '{path}' recognized as {typ}.")
        return typ
    else:
        shortened_path = path
        while len(shortened_path) > 0:
            shortened_path, base = os.path.split(shortened_path)
            for comp in comp2type.keys():
                if comp in base:
                    typ = comp2type[comp]
                    logger.debug(f"Multiple components ({', '.join(found_components)}) found in path '{path}'. Chose the last one: {typ}")
                    return typ
        logger.warning(f"Components {', '.join(found_components)} found in path '{path}', but not in one of its constituents.")
        return 'other'


def path_component2file_type_map() -> dict:
    comp2type = {comp: comp for comp in STANDARD_NAMES}
    comp2type['MS3'] = 'scores'
    comp2type['harmonies'] = 'expanded'
    comp2type['output'] = 'labels'
    return comp2type

def file_type2path_component_map() -> dict:
    comp2type = path_component2file_type_map()
    type2comps = defaultdict(list)
    for comp, typ in comp2type.items():
        type2comps[typ].append(comp)
    return dict(type2comps)


def pretty_dict(ugly_dict: dict, heading_key: str = None, heading_value: str = None) -> str:
    """ Turns a dictionary into a string where the keys are printed in a column, separated by '->'.
    """
    if heading_key is not None or heading_value is not None:
        head_key = 'KEY' if heading_key is None else heading_key
        head_val = '' if heading_value is None else heading_value
        head_val_length = len(head_val) + 4
        d = {head_key: head_val}
        d.update(ugly_dict)
    else:
        head_val_length = -1
        try:
            d = dict(ugly_dict)
        except ValueError:
            print(f"Please pass a dictionary, not a {type(ugly_dict)}: {ugly_dict}")
            raise
    left = max(len(str(k)) for k in d.keys())
    res = []
    for k, v in d.items():
        ks = str(k)
        if isinstance(v, pd.DataFrame) or isinstance(v, pd.Series):
            vs = v.to_string()
        else:
            vs = str(v)
        if '\n' in vs:
            lines = vs.split('\n')
            res.extend([f"{ks if i == 0 else '':{left}} -> {l}" for i, l in enumerate(lines)])
        else:
            res.append(f"{ks:{left}} -> {vs}")
    if head_val_length > -1:
        res.insert(1, '-' * (left + head_val_length))
    return '\n'.join(res)



def resolve_dir(d):
    """ Resolves '~' to HOME directory and turns ``d`` into an absolute path.
    """
    if d is None:
        return None
    if '~' in d:
        return os.path.expanduser(d)
    return os.path.abspath(d)


def rgb2format(df, format='html', r_col='color_r', g_col='color_g', b_col='color_b'):
    """ Converts three RGB columns into a color_html or color_name column. """
    cols = [r_col, g_col, b_col]
    if format == 'html':
        html = list(map(rgb_tuple2html, df[cols].itertuples(index=False, name=None)))
        return pd.Series(html, index=df.index).rename('color_html')
    if format == 'name':
        names = list(map(rgb_tuple2name, df[cols].itertuples(index=False, name=None)))
        return pd.Series(names, index=df.index).rename('color_name')


def rgb_tuple2format(t, format='html'):
    """ Converts a single RGB tuple into 'HTML' or 'name'."""
    if pd.isnull(t):
        return t
    if pd.isnull(t[0]):
        return t[0]
    norm = webcolors.normalize_integer_triplet(tuple(int(i) for i in t))
    if format == 'html':
        return webcolors.rgb_to_hex(norm)
    if format == 'name':
        try:
            return webcolors.rgb_to_name(norm)
        except Exception:
            try:
                return MS3_RGB[norm]
            except Exception:
                return webcolors.rgb_to_hex(norm)


def rgb_tuple2html(t):
    """ Converts a single RGB tuple into HTML."""
    return rgb_tuple2format(t, format='html')


def rgb_tuple2name(t):
    """ Converts a single RGB tuple into its CSS3 name or to HTML if there is none."""
    return rgb_tuple2format(t, format='name')


def rgba2attrs(named_tuple):
    return {k: str(v) for k, v in named_tuple._asdict().items()}

def rgba2params(named_tuple):
    attrs = rgba2attrs(named_tuple)
    return {'color_'+k: v for k, v in attrs.items()}

@function_logger
def roman_numeral2fifths(rn, global_minor=False):
    """ Turn a Roman numeral into a TPC interval (e.g. for transposition purposes).
        Uses: split_scale_degree()
    """
    if pd.isnull(rn):
        return rn
    if '/' in rn:
        resolved = resolve_relative_keys(rn, global_minor)
        mode = 'minor' if global_minor else 'major'
        logger.debug(f"Relative numeral {rn} in {mode} mode resolved to {resolved}.")
        rn = resolved
    rn_tpcs_maj = {'I': 0, 'II': 2, 'III': 4, 'IV': -1, 'V': 1, 'VI': 3, 'VII': 5}
    rn_tpcs_min = {'I': 0, 'II': 2, 'III': -3, 'IV': -1, 'V': 1, 'VI': -4, 'VII': -2}
    accidentals, rn_step = split_scale_degree(rn, count=True, logger=logger)
    if any(v is None for v in (accidentals, rn_step)):
        return None
    rn_step = rn_step.upper()
    step_tpc = rn_tpcs_min[rn_step] if global_minor else rn_tpcs_maj[rn_step]
    return step_tpc + 7 * accidentals

@function_logger
def roman_numeral2semitones(rn, global_minor=False):
    """ Turn a Roman numeral into a semitone distance from the root (0-11).
        Uses: split_scale_degree()
    """
    if pd.isnull(rn):
        return rn
    if '/' in rn:
        resolved = resolve_relative_keys(rn, global_minor)
        mode = 'minor' if global_minor else 'major'
        logger.debug(f"Relative numeral {rn} in {mode} mode resolved to {resolved}.")
        rn = resolved
    rn_tpcs_maj = {'I': 0, 'II': 2, 'III': 4, 'IV': 5, 'V': 7, 'VI': 9, 'VII': 11}
    rn_tpcs_min = {'I': 0, 'II': 2, 'III': 3, 'IV': 5, 'V': 7, 'VI': 8, 'VII': 10}
    accidentals, rn_step = split_scale_degree(rn, count=True, logger=logger)
    if any(v is None for v in (accidentals, rn_step)):
        return None
    rn_step = rn_step.upper()
    step_tpc = rn_tpcs_min[rn_step] if global_minor else rn_tpcs_maj[rn_step]
    return step_tpc + accidentals


def scale_degree2name(sd, localkey, globalkey):
    """ For example, scale degree -1 (fifths, i.e. the subdominant) of the localkey of 'VI' within 'E' minor is 'F'.

    Parameters
    ----------
    sd : :obj:`int`
        Scale degree expressed as distance from the tonic in fifths.
    localkey : :obj:`str`
        Local key in which the scale degree is situated, as Roman numeral (can include slash notation such as V/ii).
    globalkey : :obj:`str`
        Global key as a note name. E.g. `Ab` for Ab major, or 'c#' for C# minor.

    Returns
    -------
    :obj:`str`
        The given scale degree, expressed as a note name.

    """
    if any(pd.isnull(val) for val in (sd, localkey, globalkey)):
        return pd.NA
    global_minor = globalkey.islower()
    if '/' in localkey:
        localkey = resolve_relative_keys(localkey, global_minor)
    lk_fifths = roman_numeral2fifths(localkey, global_minor)
    gk_fifths = name2fifths(globalkey)
    sd_transposed = sd + lk_fifths + gk_fifths
    return fifths2name(sd_transposed)


@function_logger
def scan_directory(directory, file_re=r".*", folder_re=r".*", exclude_re=r"^(\.|_)", recursive=True, subdirs=False, progress=False, exclude_files_only=False, return_metadata=False):
    """ Generator of file names in ``directory``.

    Parameters
    ----------
    dir : :obj:`str`
        Directory to be scanned for files.
    file_re, folder_re : :obj:`str` or :obj:`re.Pattern`, optional
        Regular expressions for filtering certain file names or folder names.
        The regEx are checked with search(), not match(), allowing for fuzzy search.
    recursive : :obj:`bool`, optional
        By default, sub-directories are recursively scanned. Pass False to scan only ``dir``.
    subdirs : :obj:`bool`, optional
        By default, full file paths are returned. Pass True to return (path, name) tuples instead.
    progress : :obj:`bool`, optional
        By default, the scanning process is shown. Pass False to prevent.
    exclude_files_only : :obj:`bool`, optional
        By default, ``exclude_re`` excludes files and folder. Pass True to exclude only files matching the regEx.
    return_metadata: :obj:`bool`, optional
        Independent of file_re, files called 'metadata.tsv' are always yielded.


    Yields
    ------
    :obj:`str`
        Full path.

    """
    if file_re is None:
        file_re = r".*"
    if folder_re is None:
        folder_re = r".*"

    def traverse(d):
        nonlocal counter

        def check_regex(reg, s, excl=exclude_re):
            try:
                res = re.search(reg, s) is not None and re.search(excl, s) is None
            except Exception:
                print(reg)
                raise
            return res

        for dir_entry in os.scandir(d):
            name = dir_entry.name
            path = os.path.join(d, name)
            if dir_entry.is_dir() and (recursive or folder_re != '.*'):
                for res in traverse(path):
                    yield res
            else:
                if pbar is not None:
                    pbar.update()
                if folder_re == '.*':
                    folder_passes = True
                else:
                    folder_path = os.path.dirname(path)
                    if recursive:
                        folder_passes = check_regex(folder_re, folder_path, excl='^$')  # passes if the folder path matches the regex
                    else:
                        folder = os.path.basename(folder_path)
                        folder_passes = check_regex(folder_re, folder, excl='^$')  # passes if the folder name itself matches the regex
                    if folder_passes and not exclude_files_only: # True if the exclude_re should also exclude folder names
                        folder_passes = check_regex(folder_re, folder_path) # is false if any part of the folder path matches exclude_re
                if dir_entry.is_file() and folder_passes and (check_regex(file_re, name) or (return_metadata and name=='metadata.tsv')):
                    counter += 1
                    if pbar is not None:
                        pbar.set_postfix({'selected': counter})
                    if subdirs:
                        yield (d, name)
                    else:
                        yield path

    if exclude_re is None or exclude_re == '':
        exclude_re = '^$'
    directory = resolve_dir(directory)
    counter = 0
    if not os.path.isdir(directory):
        logger.error("Not an existing directory: " + directory)
        return iter([])
    pbar = tqdm(desc='Scanning files', unit=' files') if progress else None
    return traverse(directory)


def column_order(df, first_cols=None, sort=True):
    """Sort DataFrame columns so that they start with the order of ``first_cols``, followed by those not included. """
    if first_cols is None:
        first_cols = STANDARD_COLUMN_ORDER
    cols = df.columns
    remaining = [col for col in cols if col not in first_cols]
    if sort:
        # Problem: string sort orders staff_1 staff_10 staff_11 ... and only then staff_2
        remaining = sorted(remaining)
    column_order = [col for col in first_cols if col in cols] + remaining
    return df[column_order]


def sort_note_list(df, mc_col='mc', mc_onset_col='mc_onset', midi_col='midi', duration_col='duration'):
    """ Sort every measure (MC) by ['mc_onset', 'midi', 'duration'] while leaving gracenotes' order (duration=0) intact.

    Parameters
    ----------
    df
    mc_col
    mc_onset_col
    midi_col
    duration_col

    Returns
    -------

    """
    is_grace = df[duration_col] == 0
    grace_ix = {k: v.to_numpy() for k, v in df[is_grace].groupby([mc_col, mc_onset_col]).groups.items()}
    has_nan = df[midi_col].isna().any()
    if has_nan:
        with warnings.catch_warnings():
            # Setting values in-place is fine, ignore the warning in Pandas >= 1.5.0
            # This can be removed, if Pandas 1.5.0 does not need to be supported any longer.
            # See also: https://stackoverflow.com/q/74057367/859591
            warnings.filterwarnings(
                "ignore",
                category=FutureWarning,
                message=(
                    ".*will attempt to set the values inplace instead of always setting a new array. "
                    "To retain the old behavior, use either.*"
                ),
            )
            df.loc[:, midi_col] = df[midi_col].fillna(1000)
    normal_ix = df.loc[~is_grace, [mc_col, mc_onset_col, midi_col, duration_col]].groupby([mc_col, mc_onset_col]).apply(
        lambda gr: gr.index[np.lexsort((gr.values[:, 3], gr.values[:, 2]))].to_numpy())
    sorted_ixs = [np.concatenate((grace_ix[onset], ix)) if onset in grace_ix else ix for onset, ix in
                  normal_ix.items()]
    df = df.reindex(np.concatenate(sorted_ixs)).reset_index(drop=True)
    if has_nan:
        with warnings.catch_warnings():
            # Setting values in-place is fine, ignore the warning in Pandas >= 1.5.0
            # This can be removed, if Pandas 1.5.0 does not need to be supported any longer.
            # See also: https://stackoverflow.com/q/74057367/859591
            warnings.filterwarnings(
                "ignore",
                category=FutureWarning,
                message=(
                    ".*will attempt to set the values inplace instead of always setting a new array. "
                    "To retain the old behavior, use either.*"
                ),
            )
            df.loc[:, midi_col] = df[midi_col].replace({1000: pd.NA}).astype('Int64')
    return df


def sort_tpcs(tpcs, ascending=True, start=None):
    """ Sort tonal pitch classes by order on the piano.
        Uses: fifths2pc()

    Parameters
    ----------
    tpcs : collection of :obj:`int`
        Tonal pitch classes to sort.
    ascending : :obj:`bool`, optional
        Pass False to sort by descending order.
    start : :obj:`int`, optional
        Start on or above this TPC.
    """
    res = sorted(tpcs, key=lambda x: (fifths2pc(x), -x))
    if start is not None:
        pcs = [fifths2pc(tpc) for tpc in res]
        start = fifths2pc(start)
        i = 0
        while i < len(pcs) - 1 and pcs[i] < start:
            i += 1
        res = res[i:] + res[:i]
    return res if ascending else list(reversed(res))


@function_logger
def split_alternatives(df, column='label', regex=r"-(?!(\d|b+\d|\#+\d))", max=2, inplace=False, alternatives_only=False):
    """
    Splits labels that come with an alternative separated by '-' and adds
    a new column. Only one alternative is taken into account. `df` is
    mutated inplace.

    Parameters
    ----------
    df : :obj:`pandas.DataFrame`
        Dataframe where one column contains DCML chord labels.
    column : :obj:`str`, optional
        Name of the column that holds the harmony labels.
    regex : :obj:`str`, optional
        The regular expression (or simple string) that detects the character combination used to separate alternative annotations.
        By default, alternatives are separated by a '-' that does not precede a scale degree such as 'b6' or '3'.
    max : :obj:`int`, optional
        Maximum number of admitted alternatives, defaults to 2.
    inplace : :obj:`bool`, optional
        Pass True if you want to mutate ``df``.
    alternatives_only : :obj:`bool`, optional
        By default the alternatives are added to the original DataFrame (``inplace`` or not).
        Pass True if you just need the split alternatives.

    Example
    -------
    >>> import pandas as pd
    >>> labels = pd.read_csv('labels.csv')
    >>> split_alternatives(labels, inplace=True)
    """
    if not inplace:
        df = df.copy()
    alternatives = df[column].str.split(regex, expand=True)
    alternatives.dropna(axis=1, how='all', inplace=True)
    alternatives.columns = range(alternatives.shape[1])
    if alternatives_only:
        columns = [column] + [f"alt_{column}" if i == 1 else f"alt{i}_{column}" for i in alternatives.columns[1:]]
        alternatives.columns = columns
        return alternatives.iloc[:, :max]
    if len(alternatives.columns) > 1:
        logger.debug("Labels split into alternatives.")
        df.loc[:, column] = alternatives[0]
        position = df.columns.get_loc(column) + 1
        for i in alternatives.columns[1:]:
            if i == max:
                break
            alt_name = f"alt_{column}" if i == 1 else f"alt{i}_{column}"
            df.insert(position, alt_name, alternatives[i].fillna(pd.NA))  # replace None by NA
            position += 1
        if len(alternatives.columns) > max:
            logger.warning(
                f"More than {max} alternatives are not taken into account:\n{alternatives[alternatives[2].notna()]}")
    else:
        logger.debug("Contains no alternative labels.")
    if not inplace:
        return df



@function_logger
def split_note_name(nn, count=False):
    """ Splits a note name such as 'Ab' into accidentals and name.

    nn : :obj:`str`
        Note name.
    count : :obj:`bool`, optional
        Pass True to get the accidentals as integer rather than as string.
    """
    m = re.match("^([A-G]|[a-g])(#*|b*)$", str(nn))
    if m is None:
        logger.error(nn + " is not a valid scale degree.")
        return None, None
    note_name, accidentals = m.group(1), m.group(2)
    if count:
        accidentals = accidentals.count('#') - accidentals.count('b')
    return accidentals, note_name


@function_logger
def split_scale_degree(sd, count=False):
    """ Splits a scale degree such as 'bbVI' or 'b6' into accidentals and numeral.

    sd : :obj:`str`
        Scale degree.
    count : :obj:`bool`, optional
        Pass True to get the accidentals as integer rather than as string.
    """
    m = re.match(r"^(#*|b*)(VII|VI|V|IV|III|II|I|vii|vi|v|iv|iii|ii|i|\d)$", str(sd))
    if m is None:
        if '/' in sd:
            logger.error(f"{sd} needs to be resolved, which requires information about the mode of the local key. "
                         f"You can use ms3.utils.resolve_relative_keys(scale_degree, is_minor_context).")
        else:
            logger.error(f"{sd} is not a valid scale degree.")
        return None, None
    acc, num = m.group(1), m.group(2)
    if count:
        acc = acc.count('#') - acc.count('b')
    return acc, num


# def chunkstring(string, length=80):
#     """ Generate chunks of a given length """
#     string = str(string)
#     return (string[0 + i:length + i] for i in range(0, len(string), length))
#
#
# def string2lines(string, length=80):
#     """ Use chunkstring() and make chunks into lines. """
#     return '\n'.join(chunkstring(string, length))


@function_logger
def test_binary(command):
    if command is None:
        return command
    if os.path.isfile(command):
        logger.debug(f"Found MuseScore binary: {command}")
        return command
    if which(command) is None:
        logger.warning(f"MuseScore binary not found and not an installed command: {command}")
        return None
    else:
        logger.debug(f"Found MuseScore command: {command}")
        return command


def transform(df, func, param2col=None, column_wise=False, **kwargs):
    """ Compute a function for every row of a DataFrame, using several cols as arguments.
        The result is the same as using df.apply(lambda r: func(param1=r.col1, param2=r.col2...), axis=1)
        but it optimizes the procedure by precomputing `func` for all occurrent parameter combinations.
        Uses: inspect.getfullargspec()

    Parameters
    ----------
    df : :obj:`pandas.DataFrame` or :obj:`pandas.Series`
        Dataframe containing function parameters.
    func : :obj:`callable`
        The result of this function for every row will be returned.
    param2col : :obj:`dict` or :obj:`list`, optional
        Mapping from parameter names of `func` to column names.
        If you pass a list of column names, the columns' values are passed as positional arguments.
        Pass None if you want to use all columns as positional arguments.
    column_wise : :obj:`bool`, optional
        Pass True if you want to map ``func`` to the elements of every column separately.
        This is simply an optimized version of df.apply(func) but allows for naming
        columns to use as function arguments. If param2col is None, ``func`` is mapped
        to the elements of all columns, otherwise to all columns that are not named
        as parameters in ``param2col``.
        In the case where ``func`` does not require a positional first element and
        you want to pass the elements of the various columns as keyword argument,
        give it as param2col={'function_argument': None}
    inplace : :obj:`bool`, optional
        Pass True if you want to mutate ``df`` rather than getting an altered copy.
    **kwargs : Other parameters passed to ``func``.
    """
    if column_wise:
        if not df.__class__ == pd.core.series.Series:
            if param2col is None:
                return df.apply(transform, args=(func,), **kwargs)
            if param2col.__class__ == dict:
                var_arg = [k for k, v in param2col.items() if v is None]
                apply_cols = [col for col in df.columns if not col in param2col.values()]
                assert len(
                    var_arg) < 2, f"Name only one variable keyword argument as which {apply_cols} are used {'argument': None}."
                var_arg = var_arg[0] if len(var_arg) > 0 else getfullargspec(func).args[0]
                param2col = {k: v for k, v in param2col.items() if v is not None}
                result_cols = {col: transform(df, func, dict({var_arg: col}, **param2col), **kwargs) for col in
                               apply_cols}
            else:
                apply_cols = [col for col in df.columns if not col in param2col]
                result_cols = {col: transform(df, func, [col] + param2col, **kwargs) for col in apply_cols}
            return pd.DataFrame(result_cols, index=df.index)

    if param2col.__class__ == dict:
        param_tuples = list(df[param2col.values()].itertuples(index=False, name=None))
        result_dict = {t: func(**{a: b for a, b in zip(param2col.keys(), t)}, **kwargs) for t in set(param_tuples)}
    else:
        if df.__class__ == pd.core.series.Series:
            if param2col is not None:
                print("When 'df' is a Series, the parameter 'param2col' has no use.")
            param_tuples = df.values
            result_dict = {t: func(t, **kwargs) for t in set(param_tuples)}
        else:
            if param2col is None:
                param_tuples = list(df.itertuples(index=False, name=None))
            else:
                param_tuples = list(df[list(param2col)].itertuples(index=False, name=None))
            result_dict = {t: func(*t, **kwargs) for t in set(param_tuples)}
    res = pd.Series([result_dict[t] for t in param_tuples], index=df.index)
    return res

@function_logger
def adjacency_groups(S: pd.Series,
                     na_values: str = None,
                     prevent_merge: bool = False) -> Tuple[pd.Series, Dict[int, Any]]:
    """ Turns a Series into a Series of ascending integers starting from 0 that reflect groups of successive
    equal values. There are several options of how to deal with NA values.

    Parameters
    ----------
    S : :obj:`pandas.Series`
        Series in which to group identical adjacent values with each other.
    na_values : :obj:`str`, optional
        | How to treat (groups of) NA values. By default, NA values are being ignored.
        | 'group' creates individual groups for NA values
        | 'backfill' or 'bfill' groups NA values with the subsequent group
        | 'pad', 'ffill' groups NA values with the preceding group
        | Any other string works like 'group', with the difference that the groups will be named with this value.
    prevent_merge : :obj:`bool`, optional
        By default, if you use the `na_values` argument to fill NA values, they might lead to two groups merging.
        Pass True to prevent this. For example, take the sequence ['a', NA, 'a'] with ``na_values='ffill'``: By default,
        it will be merged to one single group ``[1, 1, 1], {1: 'a'}``. However, passing ``prevent_merge=True`` will
        result in ``[1, 1, 2], {1: 'a', 2: 'a'}``.


    Returns
    -------
    :obj:`pandas.Series`
        A series with increasing integers that can be used for grouping.
    :obj:`dict`
        A dictionary mapping the integers to the grouped values.
    """
    reindex_flag = False
    if prevent_merge:
        forced_beginnings = S.notna() & ~S.notna().shift().fillna(False)
    if na_values is None:
        if S.isna().any():
            s = S.dropna()
            reindex_flag = True
        else:
            s = S
    elif na_values == 'group':
        s = S
    elif na_values in ('backfill', 'bfill', 'pad', 'ffill'):
        s = S.fillna(method=na_values)
    else:
        s = S.fillna(value=na_values)

    if s.isna().any():
        if na_values == 'group':
            shifted = s.shift()
            if pd.isnull(S.iloc[0]):
                shifted.iloc[0] = True
            beginnings = ~nan_eq(s, shifted)
        else:
            logger.warning(f"After treating the Series '{S.name}' with na_values='{na_values}', "
                           f"there were still {s.isna().sum()} NA values left.")
            s = s.dropna()
            beginnings = (s != s.shift()).fillna(False)
            beginnings.iloc[0] = True
            reindex_flag = True
    else:
        beginnings = s != s.shift()
        beginnings.iloc[0] = True
    if prevent_merge:
        beginnings |= forced_beginnings
    groups = beginnings.cumsum()
    names = dict(enumerate(s[beginnings], 1))
    if reindex_flag:
        groups = groups.reindex(S.index)
    try:
        return pd.to_numeric(groups).astype('Int64'), names
    except TypeError:
        logger.warning(f"Erroneous outcome while computing adjacency groups: {groups}")
        return groups, names

@function_logger
def unfold_measures_table(measures: pd.DataFrame) -> Optional[pd.DataFrame]:
    """ Returns a copy of a measures table that corresponds through a succession of MCs when playing all repeats.
    To distinguish between repeated MCs and MNs, it adds the continues column 'mc_playthrough' (starting at 1) and
    'mn_playthrough' which contains the values of 'mn' as string with letters {'a', 'b', ...} appended.

    Args:
        measures: Measures table with columns ['mc', 'next', 'dont_count']

    Returns:

    """
    if 'mc_playthrough' in measures:
        logger.info(f"Received a dataframe with the column 'mc_playthrough' that is already unfolded. Returning as is.")
        return measures
    playthrough2mc = make_playthrough2mc(measures, logger=logger)
    if playthrough2mc is None or len(playthrough2mc) == 0:
        logger.warning(f"Error in the repeat structure: Did not reach the stopping value -1 in measures.next:\n{measures.set_index('mc').next}")
        return None
    else:
        logger.debug("Repeat structure successfully unfolded.")
    unfolded_measures = unfold_repeats(measures, playthrough2mc, logger=logger)
    try:
        mn_playthrough_col = compute_mn_playthrough(unfolded_measures, logger=logger)
        insert_position = unfolded_measures.columns.get_loc('mc_playthrough') + 1
        unfolded_measures.insert(insert_position, 'mn_playthrough', mn_playthrough_col)
    except Exception as e:
        logger.warning(f"Adding the column 'mn_playthrough' to the unfolded measures table failed with:\n'{e}'")
    logger.debug(f"Measures successfully unfolded.")
    return unfolded_measures


@function_logger
def unfold_repeats(df: pd.DataFrame,
                   playthrough_info: Union[pd.Series, pd.DataFrame]) -> pd.DataFrame:
    """ Use a succesion of MCs to bring a DataFrame in this succession. MCs may repeat.

    Args:
        df: DataFrame needs to have the columns 'mc'. If 'mn' is present, the column 'mn' will be added, too.
        playthrough2mc:
            A Series of the format ``{mc_playthrough: mc}`` where ``mc_playthrough`` corresponds
            to continuous MC

    Returns:
        A copy of the dataframe with the columns 'mc_playthrough' and 'mn_playthrough' (if 'mn' is present) inserted.
    """
    n_occurrences = df.mc.value_counts()
    result_df = df.set_index('mc')
    if isinstance(playthrough_info, pd.DataFrame):
        playthrough2mc = playthrough_info['mc']
        playthrough2mn = playthrough_info['mn_playthrough'].to_dict()
    else:
        playthrough2mc = playthrough_info
        playthrough2mn = None
    playthrough2mc = playthrough2mc[playthrough2mc.isin(result_df.index)]
    mc_playthrough_col = pd.Series(sum([[playthrough] * n_occurrences[mc] for playthrough, mc in playthrough2mc.items()], []))
    result_df = result_df.loc[playthrough2mc.values].reset_index()
    if 'mn' in result_df.columns:
        column_position = result_df.columns.get_loc('mn') + 1
        if playthrough2mn is not None:
            mn_playthrough_col = mc_playthrough_col.map(playthrough2mn)
            result_df.insert(column_position, 'mn_playthrough', mn_playthrough_col)
    else:
        column_position = result_df.columns.get_loc('mc') + 1
    result_df.insert(column_position, 'mc_playthrough', mc_playthrough_col)
    return result_df


@contextmanager
@function_logger
def unpack_mscz(mscz, tmp_dir=None):
    if tmp_dir is None:
        tmp_dir = os.path.dirname(mscz)
    tmp_file = Temp(suffix='.mscx', prefix='.', dir=tmp_dir, delete=False)
    with Zip(mscz) as zip_file:
        mscx_files = [f for f in zip_file.namelist() if f.endswith('.mscx')]
        if len(mscx_files) > 1:
            logger.info(f"{mscz} contains several MSCX files. Picking the first one")
        mscx = mscx_files[0]
        with zip_file.open(mscx) as mscx_file:
            with tmp_file as tmp:
                for line in mscx_file:
                    tmp.write(line)
    try:
        yield tmp_file.name
    except Exception:
        logger.error(f"Error while dealing with the temporarily unpacked {os.path.basename(mscz)}")
        raise
    finally:
        os.remove(tmp_file.name)

@contextmanager
@function_logger
def capture_parse_logs(logger_object: logging.Logger,
                       level: Union[str, int] = 'w') -> LogCapturer:
    """Within the context, the given logger will have an additional handler that captures all messages with level
    ``level`` or higher. At the end of the context, retrieve the message list via LocCapturer.content_list.

    Example:
        .. code-block:: python

            with capture_parse_logs(logger, level='d') as capturer:
                # do the stuff of which you want to capture
                all_messages = capturer.content_list
    """
    captured_warnings = LogCapturer(level=level)
    logger_object.addHandler(captured_warnings.log_handler)
    yield captured_warnings
    logger_object.removeHandler(captured_warnings.log_handler)



@function_logger
def update_labels_cfg(labels_cfg):
    keys = ['staff', 'voice', 'harmony_layer', 'positioning', 'decode', 'column_name', 'color_format']
    if 'logger' in labels_cfg:
        del(labels_cfg['logger'])
    updated, incorrect = update_cfg(cfg_dict=labels_cfg, admitted_keys=keys)
    if len(incorrect) > 0:
        last_5 = ', '.join(f"-{i}: {stack()[i].function}()" for i in range(1, 6))
        plural = 'These options are' if len(incorrect) > 1 else 'This option is'
        logger.warning(f"{plural} not valid to configure labels: {incorrect}\nLast 5 function calls leading here: {last_5}")
    return updated


@function_logger
def write_metadata(metadata_df: pd.DataFrame,
                   path: str,
                   index=False) -> bool:
    """
    Write the DataFrame ``metadata_df`` to ``path``, updating an existing file rather than overwriting it.

    Args:
        metadata_df:
            DataFrame with one row per piece and an index of strings identifying pieces. The index is used for
            updating a potentially pre-existent file, from which the first column ∈ ('fname', 'fnames', 'name', 'names')
            will be used as index.
        path:
            If folder path, the filename 'metadata.tsv' will be appended; file_path will be used as is but a
            warning is thrown if the extension is not .tsv
        index: Pass True if you want the first column of the output to be a RangeIndex starting from 0.

    Returns:
        True if the metadata were successfully written, False otherwise.
    """
    metadata_df = metadata_df.astype('string')
    metadata_df = enforce_fname_index_for_metadata(metadata_df)
    path = resolve_dir(path)
    if os.path.isdir(path):
        tsv_path = os.path.join(path, 'metadata.tsv')
    else:
        tsv_path = path
    _, fext = os.path.splitext(tsv_path)
    if fext != '.tsv':
        logger.warning(f"The output format for metadata is Tab-Separated Values (.tsv) but the file extensions is {fext}.")
    if not os.path.isfile(tsv_path):
        output_df = metadata_df
        msg = 'Created'
    else:
        # Trying to load an existing 'metadata.tsv' file to update existing rows
        previous = pd.read_csv(tsv_path, sep='\t', dtype='string')
        previous = enforce_fname_index_for_metadata(previous)
        for ix, what in zip((previous.index, previous.columns, metadata_df.index, metadata_df.columns),
                            ('index of the existing', 'columns of the existing', 'index of the updated', 'columns of the updated')):
            if not ix.is_unique:
                duplicated = ix[ix.duplicated()].to_list()
                logger.error(f"The {what} metadata contains duplicates and no metadata were written.\nDuplicates: {duplicated}")
                return False
        new_cols = [c for c in metadata_df.columns if c not in previous.columns]
        previous.update(metadata_df)
        previous = pd.concat([previous, metadata_df[new_cols]], axis=1)
        if 'rel_paths' in previous.columns:
            logger.info(f"Dropped legacy column 'rel_paths'.")
            previous = previous.drop(columns='rel_paths')
        output_df = previous.reset_index()
        msg = 'Updated'
    output_df = prepare_metadata_for_writing(output_df)
    output_df.to_csv(tsv_path, sep='\t', index=index)
    logger.info(f"{msg} {tsv_path}")
    return True

@function_logger
def enforce_fname_index_for_metadata(metadata_df: pd.DataFrame, append=False) -> pd.DataFrame:
    """Returns a copy of the DataFrame that has an index level called 'fname'."""
    possible_column_names = ('fname', 'fnames', 'name', 'names')
    if any(name in metadata_df.index.names for name in possible_column_names):
        return metadata_df
    try:
        fname_col = next(col for col in possible_column_names if col in metadata_df.columns)
    except StopIteration:
        raise ValueError(f"Metadata is expected to come with a column or index level called 'fname' or (previously) 'fnames'.")
    if fname_col != 'fname':
        metadata_df = metadata_df.rename(columns={fname_col: 'fname'})
        logger.info(f"Renamed column '{fname_col}' -> 'fname'")
    return metadata_df.set_index('fname', append=append)


@function_logger
def write_markdown(metadata_df: pd.DataFrame, file_path: str) -> None:
    """
    Write a subset of the DataFrame ``metadata_df`` to ``path`` in markdown format. If the file exists, it will be
    scanned for a line containing the string '# Overview' and overwritten from that line onwards.

    Args:
        metadata_df: DataFrame containing metadata.
        file_path: Path of the markdown file.
    """
    rename4markdown = {
        'fname': 'file_name',
        'last_mn': 'measures',
        'label_count': 'labels',
        'harmony_version': 'standard',
        'annotators': 'annotators',
        'reviewers': 'reviewers',
    }
    rename4markdown = {k: v for k, v in rename4markdown.items() if k in metadata_df.columns}
    drop_index = 'fnames' in metadata_df.columns
    md = metadata_df.reset_index(drop=drop_index)[list(rename4markdown.keys())].fillna('')
    md = md.rename(columns=rename4markdown)
    md_table = str(df2md(md))
    md_table += f"\n\n*Overview table updated using [ms3](https://johentsch.github.io/ms3/) {MS3_VERSION}.*\n"

    if os.path.isfile(file_path):
        msg = 'Updated'
        with open(file_path, 'r', encoding='utf-8') as f:
            lines = f.readlines()
    else:
        msg = 'Created'
        lines = []
    # in case the README.rst exists, everything from the line including '# Overview' (or last line otherwise) is overwritten
    with open(file_path, 'w', encoding='utf-8') as f:
        for line in lines:
            if '# Overview' in line:
                break
            f.write(line)
        else:
            f.write('\n\n')
        f.write(md_table)
    logger.info(f"{msg} {file_path}")


def prepare_metadata_for_writing(metadata_df):
    convert_to_str = {c: 'string' for c in ('length_qb', 'length_qb_unfolded', 'all_notes_qb') if c in metadata_df}
    if len(convert_to_str) > 0:
        metadata_df = metadata_df.astype(convert_to_str, errors='ignore')
    metadata_df.sort_index(inplace=True)
    metadata_df = column_order(metadata_df, METADATA_COLUMN_ORDER, sort=False)
    staff_cols, other_cols = [], []
    for col in metadata_df.columns:
        if re.match(r"^staff_(\d+)", col):
            staff_cols.append(col)
        else:
            other_cols.append(col)
    staff_cols = sorted(staff_cols, key=lambda s: int(re.match(r"^staff_(\d+)", s)[1]))
    metadata_df = metadata_df[other_cols + staff_cols]
    if not isinstance(metadata_df.index, pd.RangeIndex):
        metadata_df = metadata_df.reset_index()
    return metadata_df


@function_logger
def write_tsv(df, file_path, pre_process=True, **kwargs):
    """ Write a DataFrame to a TSV or CSV file based on the extension of 'file_path'.
    Uses: :py:func:`no_collections_no_booleans`

    Parameters
    ----------
    df : :obj:`pandas.DataFrame`
        DataFrame to write.
    file_path : :obj:`str`
        File to create or overwrite. If the extension is .tsv, the argument 'sep' will be set to '\t', otherwise the
        extension is expected to be .csv and the default separator ',' will be used.
    pre_process : :obj:`bool`, optional
        By default, DataFrame cells containing lists and tuples will be transformed to strings and Booleans will be
        converted to 0 and 1 (otherwise they will be written out as True and False). Pass False to prevent.
    kwargs :
        Additional keyword arguments will be passed on to :py:meth:`pandas.DataFrame.to_csv`.
        Defaults arguments are ``index=False`` and ``sep='\t'`` (assuming extension '.tsv', see above).

    Returns
    -------
    None
    """
    path, file = os.path.split(file_path)
    path = resolve_dir(path)
    os.path.join(path, file)
    fname, ext = os.path.splitext(file)
    if ext.lower() not in ('.tsv', '.csv'):
        logger.error(f"This function expects file_path to include the file name ending on .csv or .tsv, not '{ext}'.")
        return
    os.makedirs(path, exist_ok=True)
    if ext.lower() == '.tsv':
        kwargs.update(dict(sep='\t'))
    if 'index' not in kwargs:
        kwargs['index'] = False
    if pre_process:
        df = no_collections_no_booleans(df, logger=logger)
    df.to_csv(file_path, **kwargs)
    logger.debug(f"{file_path} written with parameters {kwargs}.")
    return


@function_logger
def abs2rel_key(absolute: str,
                localkey: str,
                global_minor: bool = False) -> str:
    """
    Expresses a Roman numeral as scale degree relative to a given localkey.
    The result changes depending on whether Roman numeral and localkey are
    interpreted within a global major or minor key.

    Uses: :py:func:`split_scale_degree`


    Args:
        absolute: Absolute key expressed as Roman scale degree of the local key.
        localkey: The local key in terms of which ``absolute`` will be expressed.
        global_minor: Has to be set to True if `absolute` and `localkey` are scale degrees of a global minor key.

    Examples:
        In a minor context, the key of II would appear within the key of vii as #III.

            >>> abs2rel_key('iv', 'VI', global_minor=False)
            'bvi'       # F minor expressed with respect to A major
            >>> abs2rel_key('iv', 'vi', global_minor=False)
            'vi'        # F minor expressed with respect to A minor
            >>> abs2rel_key('iv', 'VI', global_minor=True)
            'vi'        # F minor expressed with respect to Ab major
            >>> abs2rel_key('iv', 'vi', global_minor=True)
            '#vi'       # F minor expressed with respect to Ab minor

            >>> abs2rel_key('VI', 'IV', global_minor=False)
            'III'       # A major expressed with respect to F major
            >>> abs2rel_key('VI', 'iv', global_minor=False)
            '#III'       # A major expressed with respect to F minor
            >>> abs2rel_key('VI', 'IV', global_minor=True)
            'bIII'       # Ab major expressed with respect to F major
            >>> abs2rel_key('VI', 'iv', global_minor=False)
            'III'       # Ab major expressed with respect to F minor
    """
    if pd.isnull(absolute) or pd.isnull(localkey):
        return absolute
    absolute = resolve_relative_keys(absolute)
    localkey = resolve_relative_keys(localkey)
    maj_rn = ['I', 'II', 'III', 'IV', 'V', 'VI', 'VII']
    min_rn = ['i', 'ii', 'iii', 'iv', 'v', 'vi', 'vii']
    white_key_major_accidentals = np.array([[0, 0, 0, 0, 0, 0, 0],
                                            [0, 0, 1, 0, 0, 0, 1],
                                            [0, 1, 1, 0, 0, 1, 1],
                                            [0, 0, 0, -1, 0, 0, 0],
                                            [0, 0, 0, 0, 0, 0, 1],
                                            [0, 0, 1, 0, 0, 1, 1],
                                            [0, 1, 1, 0, 1, 1, 1]])
    abs_accidentals, absolute = split_scale_degree(absolute, count=True, logger=logger)
    localkey_accidentals, localkey = split_scale_degree(localkey, count=True, logger=logger)
    resulting_accidentals = abs_accidentals - localkey_accidentals
    numerals = maj_rn if absolute.isupper() else min_rn
    localkey_index = maj_rn.index(localkey.upper())
    result_index = (numerals.index(absolute) - localkey_index) % 7
    result_numeral = numerals[result_index]
    if localkey.islower() and result_index in [2, 5, 6]:
        resulting_accidentals += 1
    if global_minor:
        localkey_index = (localkey_index - 2) % 7
    resulting_accidentals -= white_key_major_accidentals[localkey_index][result_index]
    acc = resulting_accidentals * '#' if resulting_accidentals > 0 else -resulting_accidentals * 'b'
    return acc + result_numeral


@function_logger
def rel2abs_key(relative: str,
                localkey: str,
                global_minor: bool = False):
    """Expresses a Roman numeral that is expressed relative to a localkey
    as scale degree of the global key. For local keys {III, iii, VI, vi, VII, vii}
    the result changes depending on whether the global key is major or minor.

    Uses: :py:func:`split_scale_degree`


    Args:
        relative: Relative key or chord expressed as Roman scale degree of the local key.
        localkey: The local key to which `rel` is relative.
        global_minor: Has to be set to True if `localkey` is a scale degree of a global minor key.

    Examples:
        If the label viio6/VI appears in the context of the local key VI or vi,
        the absolute key to which viio6 applies depends on the global key.
        The comments express the examples in relation to global C major or C minor.

            >>> rel2abs_key('vi', 'VI', global_minor=False)
            '#iv'       # vi of A major = F# minor
            >>> rel2abs_key('vi', 'vi', global_minor=False)
            'iv'        # vi of A minor = F minor
            >>> rel2abs_key('vi', 'VI', global_minor=True)
            'iv'        # vi of Ab major = F minor
            >>> rel2abs_key('vi', 'vi', global_minor=True)
            'biv'       # vi of Ab minor = Fb minor

        The same examples hold if you're expressing in terms of the global key
        the root of a VI-chord within the local keys VI or vi.
    """
    if pd.isnull(relative) or pd.isnull(localkey):
        return relative
    relative = resolve_relative_keys(relative)
    localkey = resolve_relative_keys(localkey)
    maj_rn = ['I', 'II', 'III', 'IV', 'V', 'VI', 'VII']
    min_rn = ['i', 'ii', 'iii', 'iv', 'v', 'vi', 'vii']
    white_key_major_accidentals = np.array([[0, 0, 0, 0, 0, 0, 0],
                                             [0, 0, 1, 0, 0, 0, 1],
                                             [0, 1, 1, 0, 0, 1, 1],
                                             [0, 0, 0, -1, 0, 0, 0],
                                             [0, 0, 0, 0, 0, 0, 1],
                                             [0, 0, 1, 0, 0, 1, 1],
                                             [0, 1, 1, 0, 1, 1, 1]])
    relative_accidentals, relative = split_scale_degree(relative, count=True, logger=logger)
    localkey_accidentals, localkey = split_scale_degree(localkey, count=True, logger=logger)
    resulting_accidentals = relative_accidentals + localkey_accidentals
    numerals = maj_rn if relative.isupper() else min_rn
    rel_num = numerals.index(relative)
    localkey_index = maj_rn.index(localkey.upper())
    result_numeral = numerals[(rel_num + localkey_index) % 7]
    if localkey.islower() and rel_num in [2, 5, 6]:
        resulting_accidentals -= 1
    if global_minor:
        localkey_index = (localkey_index - 2) % 7
    resulting_accidentals += white_key_major_accidentals[rel_num][localkey_index]
    acc = resulting_accidentals * '#' if resulting_accidentals > 0 else -resulting_accidentals * 'b'
    return acc + result_numeral


@function_logger
def make_interval_index_from_durations(df, position_col='quarterbeats', duration_col='duration_qb', closed='left',
                               round=None, name='interval'):
    """Given an annotations table with positions and durations, create an :obj:`pandas.IntervalIndex`.
    Returns None if any row is underspecified.

    Parameters
    ----------
    df : :obj:`pandas.DataFrame`
        Annotation table containing the columns of ``position_col`` (default: 'quarterbeats') and ``duration_col``
        default: 'duration_qb').
    position_col : :obj:`str`, optional
        Name of the column containing positions, used as left boundaries.
    duration_col : :obj:`str`, optional
        Name of the column containing durations which will be added to the positions to obtain right boundaries.
    closed : :obj:`str`, optional
        'left', 'right' or 'both' <- defining the interval boundaries
    round : :obj:`int`, optional
        To how many decimal places to round the intervals' boundary values.
    name : :obj:`str`, optional
        Name of the created index. Defaults to 'interval'.

    Returns
    -------
    :obj:`pandas.IntervalIndex`
        A copy of ``df`` with the original index replaced and underspecified rows removed (those where no interval
        could be coputed).
    """
    if not all(c in df.columns for c in (position_col, duration_col)):
        missing = [c for c in (position_col, duration_col) if c not in df.columns]
        plural = 's' if len(missing) > 1 else ''
        logger.warning(f"Column{plural} not present in DataFrame: {', '.join(missing)}")
        return
    if df[position_col].isna().any() or df[duration_col].isna().any():
        missing = df[df[[position_col, duration_col]].isna().any(axis=1)]
        logger.warning(f"Could not make IntervalIndex because of missing values:\n{missing}")
        return
    try:
        left = df[position_col].astype(float)
        right = (left + df[duration_col]).astype(float)
        if round is not None:
            left, right = left.round(round), right.round(round)
        return pd.IntervalIndex.from_arrays(left=left, right=right, closed=closed, name=name)
    except Exception as e:
        logger.warning(f"Creating IntervalIndex failed with exception {e}.")

@function_logger
def replace_index_by_intervals(df, position_col='quarterbeats', duration_col='duration_qb', closed='left',
                               filter_zero_duration=False, round=None, name='interval'):
    """Given an annotations table with positions and durations, replaces its index with an :obj:`pandas.IntervalIndex`.
    Underspecified rows are removed.

    Parameters
    ----------
    df : :obj:`pandas.DataFrame`
        Annotation table containing the columns of ``position_col`` (default: 'quarterbeats') and ``duration_col``
        default: 'duration_qb').
    position_col : :obj:`str`, optional
        Name of the column containing positions.
    duration_col : :obj:`str`, optional
        Name of the column containing durations.
    closed : :obj:`str`, optional
        'left', 'right' or 'both' <- defining the interval boundaries
    filter_zero_duration : :obj:`bool`, optional
        Defaults to False, meaning that rows with zero durations are maintained. Pass True to remove them.
    round : :obj:`int`, optional
        To how many decimal places to round the intervals' boundary values.
    name : :obj:`str`, optional
        Name of the created index. Defaults to 'interval'.

    Returns
    -------
    :obj:`pandas.DataFrame`
        A copy of ``df`` with the original index replaced and underspecified rows removed (those where no interval
        could be computed).
    """
    if not all(c in df.columns for c in (position_col, duration_col)):
        missing = [c for c in (position_col, duration_col) if c not in df.columns]
        plural = 's' if len(missing) > 1 else ''
        logger.warning(f"Column{plural} not present in DataFrame: {', '.join(missing)}")
        return df
    mask = df[position_col].notna() & (df[position_col] != '') & df[duration_col].notna()
    n_dropped = (~mask).sum()
    if filter_zero_duration:
        mask &= (df[duration_col] > 0)
    elif n_dropped > 0:
        logger.info(f"Had to drop {n_dropped} rows for creating the IntervalIndex:\n{df[~mask]}")
    df = df[mask].copy()
    iv_index = make_interval_index_from_durations(df, position_col=position_col, duration_col=duration_col,
                    closed=closed, round=round, name=name, logger=logger)
    if df[duration_col].dtype != float:
        with warnings.catch_warnings():
            # Setting values in-place is fine, ignore the warning in Pandas >= 1.5.0
            # This can be removed, if Pandas 1.5.0 does not need to be supported any longer.
            # See also: https://stackoverflow.com/q/74057367/859591
            warnings.filterwarnings(
                "ignore",
                category=FutureWarning,
                message=(
                    ".*will attempt to set the values inplace instead of always setting a new array. "
                    "To retain the old behavior, use either.*"
                ),
            )
            df.loc[:, duration_col] = pd.to_numeric(df[duration_col])
    if iv_index is None:
        logger.warning("Creating IntervalIndex failed.")
        return df
    df.index = iv_index
    return df

def boolean_mode_col2strings(S) -> pd.Series:
    """Turn the boolean is_minor columns into string columns such that True => 'minor', False => 'major'."""
    return S.map({True: 'minor', False: 'major'})

def replace_boolean_mode_by_strings(df) -> pd.DataFrame:
    """Replaces boolean '_is_minor' columns with string columns renamed to '_mode'.
    Example: df['some_col', 'some_name_is_minor'] => df['some_col', 'some_name_mode']
    """
    bool_cols = [col for col in df.columns if col.endswith('_is_minor')]
    if len(bool_cols) == 0:
        return df
    df = df.copy()
    renaming = {}
    for col_name in bool_cols:
        numeral_name = col_name[:-len('_is_minor')]
        if col_name in df.columns:
            new_col_name = f"{numeral_name}_mode"
            new_col = boolean_mode_col2strings(df[col_name])
            df.loc[:,col_name] = new_col
            renaming[col_name] = new_col_name
    df.rename(columns=renaming, inplace=True)
    return df

@function_logger
def resolve_relative_keys(relativeroot, minor=False):
    """ Resolve nested relative keys, e.g. 'V/V/V' => 'VI'.

    Uses: :py:func:`rel2abs_key`, :py:func:`str_is_minor`

    relativeroot : :obj:`str`
        One or several relative keys, e.g. iv/v/VI (fourth scale degree of the fifth scale degree of the sixth scale degree)
    minor : :obj:`bool`, optional
        Pass True if the last of the relative keys is to be interpreted within a minor context.
    """
    if pd.isnull(relativeroot):
        return relativeroot
    spl = relativeroot.split('/')
    if len(spl) < 2:
        return relativeroot
    if len(spl) == 2:
        applied, to = spl
        return rel2abs_key(applied, to, minor, logger=logger)
    previous, last = '/'.join(spl[:-1]), spl[-1]
    return rel2abs_key(resolve_relative_keys(previous, str_is_minor(last, is_name=False)), last, minor)


def series_is_minor(S, is_name=True):
    """ Returns boolean Series where every value in ``S`` representing a minor key/chord is True."""
    # regex = r'([A-Ga-g])[#|b]*' if is_name else '[#|b]*(\w+)'
    # return S.str.replace(regex, lambda m: m.group(1)).str.islower()
    return S.str.islower()  # as soon as one character is not lowercase, it should be major


def str_is_minor(tone, is_name=True):
    """ Returns True if ``tone`` represents a minor key or chord."""
    # regex = r'([A-Ga-g])[#|b]*' if is_name else '[#|b]*(\w+)'
    # m = re.match(regex, tone)
    # if m is None:
    #     return m
    # return m.group(1).islower()
    return tone.islower()


@function_logger
def transpose_changes(changes, old_num, new_num, old_minor=False, new_minor=False):
    """
    Since the interval sizes expressed by the changes of the DCML harmony syntax
    depend on the numeral's position in the scale, these may change if the numeral
    is transposed. This function expresses the same changes for the new position.
    Chord tone alterations (of 3 and 5) stay untouched.

    Uses: :py:func:`changes2tpc`

    Parameters
    ----------
    changes : :obj:`str`
        A string of changes following the DCML harmony standard.
    old_num, new_num : :obj:`str`:
        Old numeral, new numeral.
    old_minor, new_minor : :obj:`bool`, optional
        For each numeral, pass True if it occurs in a minor context.
    """
    if pd.isnull(changes):
        return changes
    old = changes2tpc(changes, old_num, minor=old_minor, root_alterations=True)
    new = changes2tpc(changes, new_num, minor=new_minor, root_alterations=True)
    res = []
    get_acc = lambda n: n * '#' if n > 0 else -n * 'b'
    for (full, added, acc, chord_interval, iv1), (_, _, _, _, iv2) in zip(old, new):
        if iv1 is None or iv1 == iv2:
            res.append(full)
        else:
            d = iv2 - iv1
            if d % 7 > 0:
                logger.warning(
                    f"The difference between the intervals of {full} in {old_num} and {new_num} (in {'minor' if minor else 'major'}) don't differ by chromatic semitones.")
            n_acc = acc.count('#') - acc.count('b')
            new_acc = get_acc(n_acc - d // 7)
            res.append(added + new_acc + chord_interval)
    return ''.join(res)


@function_logger
def features2tpcs(numeral, form=None, figbass=None, changes=None, relativeroot=None, key='C', minor=None,
                  merge_tones=True, bass_only=False, mc=None):
    """
    Given the features of a chord label, this function returns the chord tones
    in the order of the inversion, starting from the bass note. The tones are
    expressed as tonal pitch classes, where -1=F, 0=C, 1=G etc.

    Uses: :py:func:`~.utils.changes2list`, :py:func:`~.utils.name2fifths`, :py:func:`~.utils.resolve_relative_keys`, :py:func:`~.utils.roman_numeral2fifths`,
    :py:func:`~.utils.sort_tpcs`, :py:func:`~.utils.str_is_minor`

    Parameters
    ----------
    numeral: :obj:`str`
        Roman numeral of the chord's root
    form: {None, 'M', 'o', '+' '%'}, optional
        Indicates the chord type if not a major or minor triad (for which ``form`` is None).
        '%' and 'M' can only occur as tetrads, not as triads.
    figbass: {None, '6', '64', '7', '65', '43', '2'}, optional
        Indicates chord's inversion. Pass None for triad root position.
    changes: :obj:`str`, optional
        Added steps such as '+6' or suspensions such as '4' or any combination such as (9+64).
        Numbers need to be in descending order.
    relativeroot: :obj:`str`, optional
        Pass a Roman scale degree if `numeral` is to be applied to a different scale
        degree of the local key, as in 'V65/V'
    key : :obj:`str` or :obj:`int`, optional
        The local key expressed as the root's note name or a tonal pitch class.
        If it is a name and `minor` is `None`, uppercase means major and lowercase minor.
        If it is a tonal pitch class, `minor` needs to be specified.
    minor : :obj:`bool`, optional
        Pass True for minor and False for major. Can be omitted if `key` is a note name.
        This affects calculation of chords related to III, VI and VII.
    merge_tones : :obj:`bool`, optional
        Pass False if you want the function to return two tuples, one with (potentially suspended)
        chord tones and one with added notes.
    bass_only : :obj:`bool`, optional
        Return only the bass note instead of all chord tones.
    mc : int or str
        Pass measure count to display it in warnings.

    """
    if pd.isnull(numeral) or numeral == '@none':
        if bass_only or merge_tones:
            return pd.NA
        else:
            return {
                'chord_tones': pd.NA,
                'added_tones': pd.NA,
                'root': pd.NA,
            }
    form, figbass, changes, relativeroot = tuple(
        '' if pd.isnull(val) else val for val in (form, figbass, changes, relativeroot))
    label = f"{numeral}{form}{figbass}{'(' + changes + ')' if changes != '' else ''}{'/' + relativeroot if relativeroot != '' else ''}"
    MC = '' if mc is None else f'MC {mc}: '
    if minor is None:
        try:
            minor = str_is_minor(key, is_name=True)
            logger.debug(f"Mode inferred from {key}.")
        except Exception:
            raise ValueError(f"If parameter 'minor' is not specified, 'key' needs to be a string, not {key}")

    key = name2fifths(key, logger=logger)

    if form in ['%', 'M', '+M']:
        assert figbass in ['7', '65', '43',
                           '2'], f"{MC}{label}: {form} requires figbass (7, 65, 43, or 2) since it specifies a chord's seventh."

    if relativeroot != '':
        resolved = resolve_relative_keys(relativeroot, minor, logger=logger)
        rel_minor = str_is_minor(resolved, is_name=False)
        transp = roman_numeral2fifths(resolved, minor, logger=logger)
        logger.debug(
            f"{MC}Chord applied to {relativeroot}. Therefore transposing it by {transp} fifths.")
        return features2tpcs(numeral=numeral, form=form, figbass=figbass, relativeroot=None, changes=changes,
                             key=key + transp, minor=rel_minor, merge_tones=merge_tones, bass_only=bass_only, mc=mc,
                             logger=logger)

    if numeral.lower() == '#vii' and not minor:
        logger.warning(f"{MC}{numeral} in major context corrected to {numeral[1:]}.",
                       extra={'message_id': (27, MC)})
        numeral = numeral[1:]

    root_alteration, num_degree = split_scale_degree(numeral, count=True, logger=logger)

    # build 2-octave diatonic scale on C major/minor
    root = ['I', 'II', 'III', 'IV', 'V', 'VI', 'VII'].index(num_degree.upper())
    tpcs = 2 * [i + key for i in (0, 2, -3, -1, 1, -4, -2)] if minor else 2 * [i + key for i in (0, 2, 4, -1, 1, 3, 5)]
    # starting the scale from chord root, i.e. root will be tpcs[0], the chord's seventh tpcs[6] etc.
    tpcs = tpcs[root:] + tpcs[:root]
    root = tpcs[0] + 7 * root_alteration
    tpcs[0] = root  # octave stays diatonic, is not altered
    #logger.debug(f"{num_degree}: The {'minor' if minor else 'major'} scale starting from the root: {tpcs}")

    def set_iv(chord_interval, interval_size):
        """ Add to the interval of a given chord interval in `tpcs` (both viewed from the root note).

        Parameters
        ----------
        chord_interval : :obj:`int`
            Pass 0 for the root note, 2 for the third, 8 for the ninth etc.
        interval_size : :obj:`int`
            Stack-of-fifths interval.
        """
        nonlocal tpcs, root
        iv = root + interval_size
        tpcs[chord_interval] = iv
        tpcs[chord_interval + 7] = iv

    is_triad = figbass in ['', '6', '64']
    is_seventh_chord = figbass in ['7', '65', '43', '2']
    if not is_triad and not is_seventh_chord:
        raise ValueError(f"{MC}{figbass} is not a valid chord inversion.")

    if form == 'o':
        set_iv(2, -3)
        set_iv(4, -6)
        if is_seventh_chord:
            set_iv(6, -9)
    elif form == '%':
        set_iv(2, -3)
        set_iv(4, -6)
        set_iv(6, -2)
    elif form == '+':
        set_iv(2, 4)
        set_iv(4, 8)
        if is_seventh_chord:
            set_iv(6, -2)
    elif form == '+M':
        set_iv(2, 4)
        set_iv(4, 8)
        set_iv(6, 5)
    else:  # triad with or without major or minor seven
        set_iv(4, 1)
        if num_degree.isupper():
            set_iv(2, 4)
        else:
            set_iv(2, -3)
        if form == 'M':
            set_iv(6, 5)
        elif is_seventh_chord:
            set_iv(6, -2)

    tone_functions = (0, 2, 4, 6) if is_seventh_chord else (0, 2, 4)
    root_position = {i: [tpcs[i]] for i in tone_functions}
    replacements  = {i: [] for i in tone_functions}

    def replace_chord_tone(which, by):
        nonlocal root_position, replacements
        if which in root_position:
            root_position[which] = []
            replacements[which].insert(0, by)
        else:
            logger.warning(f"Only chord tones [0,2,4,(6)] can be replaced, not {which}")

    # apply changes
    alts = changes2list(changes, sort=False)
    added_notes = []
    for full, add_remove, acc, chord_interval in alts:
        added = add_remove == '+'
        substracted = add_remove == '-'
        replacing_upper = add_remove == '^'
        replacing_lower = add_remove == 'v'
        chord_interval = int(chord_interval) - 1
        ### From here on, `chord_interval` is decremented, i.e. the root is 0, the seventh is 6 etc. (just like in `tpcs`)
        if (chord_interval == 0 and not substracted) or chord_interval > 13:
            logger.warning(
                f"{MC}Change {full} is meaningless and ignored because it concerns chord tone {chord_interval + 1}.")
            continue
        next_octave = chord_interval > 7
        shift = 7 * (acc.count('#') - acc.count('b'))
        new_val = tpcs[chord_interval] + shift
        if substracted:
            if chord_interval not in tone_functions:
                logger.warning(
                    f"{MC}The change {full} has no effect because it concerns an interval which is not implied by {numeral}{form}{figbass}.")
            else:
                root_position[chord_interval] = []
        elif added:
            added_notes.append(new_val)
        elif next_octave:
            if any((replacing_lower, replacing_upper, substracted)):
                logger.info(f"{MC}{full[0]} has no effect in {full}  because the interval is larger than an octave.")
            added_notes.append(new_val)
        elif chord_interval in [1, 3, 5]:  # these are changes to scale degree 2, 4, 6 that replace the lower neighbour unless they have a # or ^
            if '#' in acc or replacing_upper:
                if '#' in acc and replacing_upper:
                    logger.info(f"{MC}^ is redundant in {full}.")
                if chord_interval == 5 and is_triad:  # leading tone to 7 but not in seventh chord
                    added_notes.append(new_val)
                else:
                    replace_chord_tone(chord_interval + 1, new_val)
            else:
                if replacing_lower:
                    logger.info(f"{MC}v is redundant in {full}.")
                replace_chord_tone(chord_interval - 1, new_val)
        else:  # chord tone alterations
            if replacing_lower:
                # TODO: This must be possible, e.g. V(6v5) where 5 is suspension of 4
                logger.info(f"{MC}{full} -> chord tones cannot replace neighbours, use + instead.")
            elif chord_interval == 6 and figbass != '7':  # 7th are a special case:
                if figbass == '':  # in root position triads they are added
                    # TODO: The standard is lacking a distinction, because the root in root pos. can also be replaced from below!
                    added_notes.append(new_val)
                elif figbass in ['6', '64'] or '#' in acc:  # in inverted triads they replace the root, as does #7
                    replace_chord_tone(0, new_val)
                else:  # otherwise they are unclear
                    logger.warning(
                        f"{MC}In seventh chords, such as {label}, it is not clear whether the {full} alters the 7 or replaces the 8 and should not be used.",
                        extra={"message_id": (18, )})
            elif tpcs[chord_interval] == new_val:
                logger.info(
                    f"{MC}The change {full} has no effect in {numeral}{form}{figbass}")
            else:
                root_position[chord_interval] = [new_val]

    figbass2bass = {
        '': 0,
        '7': 0,
        '6': 1,
        '65': 1,
        '64': 2,
        '43': 2,
        '2': 3
    }
    bass = figbass2bass[figbass]
    chord_tones = []
    tone_function_names = {
        0: 'root',
        2: '3rd',
        4: '5th',
        6: '7th',
    }
    for tf in tone_functions[bass:] + tone_functions[:bass]:
        chord_tone, replacing_tones = root_position[tf], replacements[tf]
        if chord_tone == replacing_tones == []:
            logger.debug(f"{MC}{label} results in a chord without {tone_function_names[tf]}.")
        if chord_tone != []:
            chord_tones.append(chord_tone[0])
            if replacing_tones != []:
<<<<<<< HEAD
                logger.warning(f"{MC}{label} results in a chord tone {tone_function_names[tf]}} AND its replacement(s) (TPC {replacing_tones}). "
=======
                logger.warning(f"{MC}{label} results in a chord tone {tone_function_names[tf]} AND its replacement(s) (TPC {replacing_tones}). "
>>>>>>> ea311950
                               f"You might want to add a + to distinguish from a suspension, or add this warning to IGNORED_WARNINGS with a comment.",
                               extra={"message_id": (6, mc, label)})
        chord_tones.extend(replacing_tones)

    bass_tpc = chord_tones[0]
    if bass_only:
        return bass_tpc
    elif merge_tones:
        return tuple(sort_tpcs(chord_tones + added_notes, start=bass_tpc))
    else:
        return {
            'chord_tones': tuple(chord_tones),
            'added_tones': tuple(added_notes),
            'root': root,
        }

def path2parent_corpus(path):
    """Walk up the path and return the name of the first superdirectory that is a git repository or contains a 'metadata.tsv' file."""
    if path in ('', '/'):
        return None
    try:
        if os.path.isdir(path):
            listdir = os.listdir(path)
            if 'metadata.tsv' in listdir or '.git' in listdir:
                return path
        return path2parent_corpus(os.path.dirname(path))
    except Exception:
        return None


@function_logger
def chord2tpcs(chord, regex=None, **kwargs):
    """
    Split a chord label into its features and apply features2tpcs().

    Uses: features2tpcs()

    Parameters
    ----------
    chord : :obj:`str`
        Chord label that can be split into the features ['numeral', 'form', 'figbass', 'changes', 'relativeroot'].
    regex : :obj:`re.Pattern`, optional
        Compiled regex with named groups for the five features. By default, the current version of the DCML harmony
        annotation standard is used.
    **kwargs :
        arguments for features2tpcs (pass MC to show it in warnings!)
    """
    if regex is None:
        regex = DCML_REGEX
    chord_features = re.match(regex, chord)
    assert chord_features is not None, f"{chord} does not match the regex."
    chord_features = chord_features.groupdict()
    numeral, form, figbass, changes, relativeroot = tuple(chord_features[f] for f in ('numeral', 'form', 'figbass', 'changes', 'relativeroot'))
    return features2tpcs(numeral=numeral, form=form, figbass=figbass, changes=changes, relativeroot=relativeroot,
                         logger=logger, **kwargs)


def transpose(e, n):
    """ Add `n` to all elements `e` recursively.
    """
    return map2elements(e, lambda x: x + n)


def parse_ignored_warnings(messages: Collection[str]) -> Iterator[Tuple[str, Tuple[int]]]:
    if isinstance(messages, str):
        yield from parse_ignored_warnings([messages])
    else:
        for message in messages:
            if '\n' in message:
                yield from parse_ignored_warnings(message.split('\n'))
            elif message == '':
                continue
            elif message[0] in (' ', '\t', '#'):
                # if several lines of a warning were copied, use only the first one
                continue
            else:
                try:
                    # if the annotator copied too much, cut off the redundant information at the end
                    redundant =  message.index(' -- ')
                    message = message[:redundant]
                except ValueError:
                    pass
                message = message.strip()
                split_re = r"^(.*) (\S+)$"
                try:
                    msg, logger_name = re.match(split_re, message).groups()
                except AttributeError:
                    print(f"The following message could not be split, apparently it does not end with the logger_name: {message}")
                    raise
                if msg[-1] != ')':
                    if any(msg.startswith(level) for level in ('DEBUG', 'INFO', 'WARNING', 'ERROR', 'CRITICAL')):
                        # message_id has not (yet) specified for this log message and is ignored;
                        # a warning could be implemented at this point
                        continue
                    else:
                        raise ValueError(f"Unexpected log message format: {msg}")
                tuple_start = msg.index('(') + 1
                tuple_str = msg[tuple_start:-1]
                info = str2inttuple(tuple_str, strict=False)
                yield logger_name, info

def ignored_warnings2dict(messages: Collection[str]) -> Dict[str, List[Tuple[int]]]:
    """

    Args:
        messages:

    Returns:
        {logger_name -> [ignored_warnings]} dict.
    """
    ignored_warnings = defaultdict(list)
    for logger_name, info in parse_ignored_warnings(messages):
        ignored_warnings[logger_name].append(info)
    return dict(ignored_warnings)

def parse_ignored_warnings_file(path: str) -> Dict[str, List[Tuple[int, Tuple[int]]]]:
    """Parse file with log messages that have to be ignored to the dict.
    The expected structure of message: warning_type (warning_type_id, *integers) file
    Example of message: INCORRECT_VOLTA_MN_WARNING (2, 94) ms3.Parse.mixed_files.Did03M-Son_regina-1762-Sarti.mscx.MeasureList

    Parameters
    ----------
    key : :obj:`str`
        | Path to IGNORED_WARNINGS

    Returns
    -------
    :obj: dict
        {logger_name: [(message_id, label_of_message), (message_id, label_of_message), ...]}.
    """
    path = resolve_dir(path)
    messages = open(path, 'r', encoding='utf-8').readlines()
    return ignored_warnings2dict(messages)


def overlapping_chunk_per_interval(df: pd.DataFrame,
                                   intervals: List[pd.Interval],
                                   truncate: bool = True) -> Dict[pd.Interval, pd.DataFrame]:
    """ For each interval, create a chunk of the given DataFrame based on its IntervalIndex.
    This is an optimized algorithm compared to calling IntervalIndex.overlaps(interval) for each
    given interval, with the additional advantage that it will not discard rows where the
    interval is zero, such as [25.0, 25.0).

    Parameters
    ----------
    df : :obj:`pandas.DataFrame`
        The DataFrame is expected to come with an IntervalIndex and contain the columns 'quarterbeats' and 'duration_qb'.
        Those can be obtained through ``Parse.get_lists(interval_index=True)`` or
        ``Parse.iter_transformed(interval_index=True)``.
    intervals : :obj:`list` of :obj:`pd.Interval`
        The intervals defining the chunks' dimensions. Expected to be non-overlapping and monotonically increasing.
    truncate : :obj:`bool`, optional
        Defaults to True, meaning that the interval index and the 'duration_qb' will be adapted for overlapping intervals.
        Pass False to get chunks with all overlapping intervals as they are.

    Returns
    -------
    :obj:`dict`
        {interval -> chunk}
    """
    lefts = df.index.left.values    # lefts and rights will get shorter (potentially) with every
    rights = df.index.right.values  # interval, in order to reduce the time for comparing values
    chunks = {}
    current_start_mask = np.ones(len(df.index), dtype = bool) # length remains the same
    for iv in intervals:
        # assumes intervals are non-overlapping and monotonically increasing
        l, r = iv.left, iv.right
        # never again check events ending before the current interval's start
        not_ending_before_l = (rights >= l)
        lefts = lefts[not_ending_before_l]
        rights = rights[not_ending_before_l]
        current_start_mask[current_start_mask] = not_ending_before_l
        starting_before_r = (r > lefts)
        not_ending_on_l_except_empty = (rights != l) | (lefts == l)
        overlapping = (starting_before_r & not_ending_on_l_except_empty)
        bool_mask = current_start_mask.copy()
        bool_mask[current_start_mask] = overlapping
        chunk = df[bool_mask].copy()
        if truncate:
            new_lefts, new_rights = lefts[overlapping], rights[overlapping]
            starting_before_l, ending_after_r = (new_lefts < l), (new_rights > r)
            if starting_before_l.sum() > 0 or ending_after_r.sum() > 0:
                new_lefts[starting_before_l] = l
                new_rights[ending_after_r] = r
                chunk.index = pd.IntervalIndex.from_arrays(new_lefts, new_rights, closed='left')
                chunk.duration_qb = (new_rights - new_lefts)
                chunk.quarterbeats = new_lefts
                chunk.sort_values(['quarterbeats', 'duration_qb'], inplace=True)
        chunks[iv] = chunk
    return chunks


def infer_tsv_type(df: pd.DataFrame) -> Optional[str]:
    """Infers the contents of a DataFrame from the presence of particular columns."""
    type2cols = {
        'notes': ['tpc', 'midi'],
        'events': ['event'],
        'chords': ['chord_id'],
        'rests': ['nominal_duration'],
        'expanded': ['numeral'],
        'labels': ['harmony_layer', 'label', 'label_type'],
        'measures': ['act_dur'],
        'cadences': ['cadence'],
        'metadata': ['fname'],
        'form_labels': ['form_label', 'a'],
    }
    for t, columns in type2cols.items():
        if any(c in df.columns for c in columns):
            return t
    if any(c in df.columns for c in ['mc', 'mn']):
        return 'labels'
    return 'unknown'


def reduce_dataframe_duration_to_first_row(df: pd.DataFrame) -> pd.DataFrame:
    """ Reduces a DataFrame to its row and updates the duration_qb column to reflect the reduced duration.

    Args:
        df: Dataframe of which to keep only the first row. If it has an IntervalIndex, the interval is updated to
            reflect the whole duration.

    Returns:
        DataFrame with one row.
    """
    if len(df) == 1:
        return df
    idx = df.index
    first_loc = idx[0]
    row = df.iloc[[0]]
    # if isinstance(ix, pd.Interval) or (isinstance(ix, tuple) and isinstance(ix[-1], pd.Interval)):
    if isinstance(idx, pd.IntervalIndex):
        start = min(idx.left)
        end = max(idx.right)
        iv = pd.Interval(start, end, closed=idx.closed)
        row.index = pd.IntervalIndex([iv])
        row.loc[iv, 'duration_qb'] = iv.length
    else:
        new_duration = df.duration_qb.sum()
        row.loc[first_loc, 'duration_qb'] = new_duration
    return row




@dataclass
class File:
    """Storing path and file name information for one file."""
    ix: int
    type: str
    file: str
    fname: str
    fext: str
    subdir: str
    corpus_path: str
    rel_path: str
    full_path: str
    directory: str
    suffix: str
    commit_sha: str = ''

    def __repr__(self):
        suffix = '' if self.suffix == '' else f", suffix: {self.suffix}."
        commit = '' if self.commit_sha == '' else f"@{self.commit_sha[:7]}"
        return f"{self.ix}: '{self.rel_path}'{commit}{suffix}"

@function_logger
def automatically_choose_from_disambiguated_files(disambiguated_choices: Dict[str, File],
                                                  fname: str,
                                                  file_type: str,
                                                  ) -> File:
    if len(disambiguated_choices) == 1:
        return list(disambiguated_choices.keys())[0]
    disamb_series = pd.Series(disambiguated_choices)
    files = list(disambiguated_choices.values())
    files_df = pd.DataFrame(files, index=disamb_series.index)
    choice_between_n = len(files)
    if file_type == 'scores':
        # if a score is requested, check if there is only a single MSCX or otherwise MSCZ file and pick that
        fexts = files_df.fext.str.lower()
        fext_counts = fexts.value_counts()
        if '.mscx' in fext_counts:
            if fext_counts['.mscx'] == 1:
                selected_file = disamb_series[fexts == '.mscx'].iloc[0]
                logger.debug(f"In order to pick one from the {choice_between_n} scores with fname '{fname}', '{selected_file.rel_path}' was selected because it is the only "
                                 f"one in MSCX format.")
                return selected_file
        elif '.mscz' in fext_counts and fext_counts['.mscz'] == 1:
            selected_file = disamb_series[fexts == '.mscz'].iloc[0]
            logger.debug(f"In order to pick one from the {choice_between_n} scores with fname '{fname}', '{selected_file.rel_path}' was selected because it is the only "
                             f"one in MSCZ format.")
            return selected_file
    # as first disambiguation criterion, check if the shortest disambiguation string pertains to 1 file only and pick that
    disamb_str_lengths = pd.Series(disamb_series.index.map(len), index=disamb_series.index)
    shortest_length_selector = (disamb_str_lengths == disamb_str_lengths.min())
    n_have_shortest_length = shortest_length_selector.sum()
    if n_have_shortest_length == 1:
        ix = disamb_str_lengths.idxmin()
        selected_file = disamb_series.loc[ix]
        logger.debug(f"In order to pick one from the {choice_between_n} '{file_type}' with fname '{fname}', the one with the shortest disambiguating string '{ix}' was selected.")
        return selected_file
    if file_type != 'unknown':
        # otherwise, check if only one file is lying in a directory with default name
        subdirs = files_df.subdir
        default_components = file_type2path_component_map()[file_type]
        default_components_regex = '|'.join(comp.replace('.', r'\.') for comp in default_components)
        default_selector = subdirs.str.contains(default_components_regex, regex=True)
        if default_selector.sum() == 1:
            subdir = subdirs[default_selector].iloc[0]
            selected_file = disamb_series[default_selector].iloc[0]
            logger.debug(f"In order to pick one from the {choice_between_n} '{file_type}' with fname '{fname}', the one in the default subdir '{subdir}' was selected.")
            return selected_file
        # or if only one file contains a default name in its suffix
        suffixes = files_df.suffix
        default_selector = suffixes.str.contains(default_components_regex, regex=True)
        if default_selector.sum() == 1:
            suffix = suffixes[default_selector].iloc[0]
            selected_file = disamb_series[default_selector].iloc[0]
            logger.debug(f"In order to pick one from the {choice_between_n} '{file_type}' with fname '{fname}', the one in the default suffix '{suffix}' was selected.")
            return selected_file
    # if no file was selected, try again with only those having the shortest disambiguation strings
    if shortest_length_selector.all():
        # if all disambiguation strings already have the shortest length, as a last resort
        # fall back to the lexigographically first
        sorted_disamb_series = disamb_series.sort_index()
        disamb = sorted_disamb_series.index[0]
        selected_file = sorted_disamb_series.iloc[0]
        logger.warning(f"Unable to automatically choose from the {choice_between_n} '{file_type}' with fname '{fname}'. I'm picking '{selected_file.rel_path}' "
                            f"because its disambiguation string '{disamb}' is the lexicographically first among {sorted_disamb_series.index.to_list()}")
        return selected_file
    only_shortest_disamb_str = disamb_series[shortest_length_selector].to_dict()
    logger.info(f"After the first unsuccessful attempt to choose from {choice_between_n} '{file_type}' with fname '{fname}', trying again "
                        f"after reducing the choices to the {shortest_length_selector.sum()} with the shortest disambiguation strings.")
    return automatically_choose_from_disambiguated_files(only_shortest_disamb_str, fname, file_type)

def ask_user_to_choose(query: str, choices: Collection[Any]) -> Optional[Any]:
    """Ask user to input an integer and return the nth choice selected by the user."""
    n_choices = len(choices)
    range_str = f"1-{n_choices}"
    while True:
        s = input(query)
        try:
            int_i = int(s)
        except Exception:
            print(f"Value '{s}' could not be converted to an integer.")
            continue
        if not (0 <= int_i <= n_choices):
            print(f"Value '{s}' is not within {range_str}.")
            continue
        if int_i == 0:
            return None
        return choices[int_i - 1]


def ask_user_to_choose_from_disambiguated_files(disambiguated_choices: Dict[str, File],
                                                fname: str,
                                                file_type: str = '') -> Optional[File]:
    sorted_keys = sorted(disambiguated_choices.keys(), key=lambda s: (len(s), s))
    disambiguated_choices = {k: disambiguated_choices[k] for k in sorted_keys}
    file_list = list(disambiguated_choices.values())
    disamb_strings = pd.Series(disambiguated_choices.keys(), name='disambiguation_str')
    choices_df = pd.concat([disamb_strings,
                            pd.DataFrame(file_list)[['rel_path', 'type', 'ix']]],
                           axis=1)
    choices_df.index = pd.Index(range(1, len(file_list) + 1), name='select:')
    range_str = f"1-{len(disambiguated_choices)}"
    query = f"Selection [{range_str}]: "
    print(f"Several '{file_type}' available for '{fname}':\n{choices_df.to_string()}")
    print(f"Please select one of the files by passing an integer between {range_str} (or 0 for none):")
    return ask_user_to_choose(query, file_list)


@function_logger
def disambiguate_files(files: Collection[File], fname: str, file_type: str, choose: Literal['auto', 'ask'] = 'auto') -> Optional[File]:
    """Receives a collection of :obj:`File` with the aim to pick one of them.
    First, a dictionary is created where the keys are disambiguation strings based on the files' paths and
    suffixes.

    Args:
        files:
        choose: If 'auto' (default), the file with the shortest disambiguation string is chosen. Set to True
            if you want to be asked to manually choose a file.

    Returns:
        The selected file.
    """
    n_files = len(files)
    if n_files == 0:
        return
    files = tuple(files)
    if n_files == 1:
        return files[0]
    if choose not in ('auto', 'ask'):
        logger.info(f"The value for choose needs to be 'auto' or 'ask', not {choose}. Setting to 'auto'.")
        choose = 'auto'
    disambiguation_dict = files2disambiguation_dict(files, logger=logger)
    if choose == 'ask':
        return ask_user_to_choose_from_disambiguated_files(disambiguation_dict, fname, file_type)
    return automatically_choose_from_disambiguated_files(disambiguation_dict, fname, file_type, logger=logger)

# @function_logger
# def disambiguate_parsed_files(tuples_with_file_as_first_element: Collection[Tuple], fname: str, file_type: str, choose: Literal['auto', 'ask'] = 'auto') -> Optional[File]:
#     files = [tup[0] for tup in tuples_with_file_as_first_element]
#     selected = disambiguate_files(files, fname=fname, file_type=file_type, choose=choose, logger=logger)
#     if selected is None:
#         return
#     for tup in tuples_with_file_as_first_element:
#         if tup[0] == selected:
#             return tup


@function_logger
def files2disambiguation_dict(files: Collection[File], include_disambiguator: bool = False) -> FileDict:
    """Takes a list of :class:`File` returns a dictionary with disambiguating strings based on path components.
    of distinct strings to distinguish files pertaining to the same type."""
    n_files = len(files)
    if n_files == 0:
        return {}
    files = tuple(files)
    if n_files== 1:
        f = files[0]
        return {f.type: f}
    disambiguation = [f.type for f in files]
    if len(set(disambiguation)) == n_files:
        # done disambiguating
        return dict(zip(disambiguation, files))
    if include_disambiguator and len(set(disambiguation)) > 1:
        logger.warning(f"Including the disambiguator removes the facet name, but the files pertain to "
                     f"several facets: {set(disambiguation)}")
    # first, try to disambiguate based on the files' sub-directories
    subdirs = []
    for f in files:
        file_type = f.type
        subdir = f.subdir.strip(r"\/.")
        if subdir.startswith(file_type):
            subdir = subdir[len(file_type):]
        if subdir.strip(r"\/") == '':
            subdir = ''
        subdirs.append(subdir)
    if len(set(subdirs)) > 1:
        # files can (partially) be disambiguated because they are in different sub-directories
        if include_disambiguator:
            disambiguation = [f"subdir: {'.' if subdir == '' else subdir}" for disamb, subdir in zip(disambiguation, subdirs)]
        else:
            disambiguation = [os.path.join(disamb, subdir) for disamb, subdir in zip(disambiguation, subdirs)]
    if len(set(disambiguation)) == n_files:
        # done disambiguating
        return dict(zip(disambiguation, files))
    # next, try adding detected suffixes
    for ix, f in enumerate(files):
        if f.suffix != '':
            if include_disambiguator:
                disambiguation[ix] += f", suffix: {f.suffix}"
            else:
                disambiguation[ix] += f"[{f.suffix}]"
    if len(set(disambiguation)) == n_files:
        # done disambiguating
        return dict(zip(disambiguation, files))
    # now, add file extensions to disambiguate further
    if len(set(f.fext for f in files)) > 1:
        for ix, f in enumerate(files):
            if include_disambiguator:
                disambiguation[ix] += f", fext: {f.fext}"
            else:
                disambiguation[ix] += f.fext
    if len(set(disambiguation)) == n_files:
        # done disambiguating
        return dict(zip(disambiguation, files))
    str_counts = Counter(disambiguation)
    duplicate_disambiguation_strings = [s for s, cnt in str_counts.items() if cnt > 1]
    ambiguate_files = {s: [f for disamb, f in zip(disambiguation, files) if disamb == s] for s in duplicate_disambiguation_strings}
    result = dict(zip(disambiguation, files))
    remaining_ones = {s: result[s] for s in duplicate_disambiguation_strings}
    logger.warning(f"The following files could not be ambiguated: {ambiguate_files}.\n"
                   f"In the result, only these remain: {remaining_ones}.")
    return result


def literal_type2tuple(typ: TypeVar) -> Tuple[str]:
    """Turns the first Literal included in the TypeVar into a list of values. The first literal value
    needs to be a string, otherwise the function may lead to unexpected behaviour.
    """
    if isinstance(typ.__args__[0], str):
        return typ.__args__
    return literal_type2tuple(typ.__args__[0])


@lru_cache
@function_logger
def argument_and_literal_type2list(argument: Union[str, Tuple[str], Literal[None]],
                                   typ: Optional[Union[TypeVar, Tuple[str]]] = None,
                                   none_means_all: bool = True,
                                   ) -> Optional[List[str]]:
    """ Makes sure that an input value is a list of strings and that all strings are valid w.r.t. to
    the type's expected literal values (strings).

    Args:
        argument:
            If string, wrapped in a list, otherwise expected to be a tuple of strings (passing a list will fail).
            If None, a list of all possible values according to the type is returned if none_means_all.
        typ:
            A typing.Literal declaration or a TypeVar where the first component is one, or a tuple of allowed values.
            All allowed values should be strings.
        none_means_all:
            By default, None values are replaced with all allowed values, if specified.
            Pass False to return None in this case.

    Returns:
        The list of accepted strings.
        The list of rejected strings.
    """
    if typ is None:
        allowed = None
    else:
        if isinstance(typ, tuple):
            allowed = typ
        else:
            allowed = literal_type2tuple(typ)
    if argument is None:
        if none_means_all and allowed is not None:
            return list(allowed)
        else:
            return
    if isinstance(argument, str):
        argument = [argument]
    if allowed is None:
        return argument
    else:
        singular_dict = {allwd[:-1]: allwd for allwd in allowed}
    accepted, rejected = [], []
    for arg in argument:
        if arg in allowed:
            accepted.append(arg)
        elif arg in singular_dict:
            accepted.append(singular_dict[arg])
        else:
            rejected.append(arg)
    n_rejected = len(rejected)
    if n_rejected > 0:
        if n_rejected == 1:
            logger.warning(f"This is not an accepted value: {rejected[0]}\n"
                           f"Choose from {allowed}")
        else:
            logger.warning(f"These are not accepted value, only: {rejected}"
                           f"Choose from {allowed}")
    if len(accepted) > 0:
        return accepted
    logger.warning(f"Pass at least one of {allowed}.")
    return

L = TypeVar('L')

@function_logger
def check_argument_against_literal_type(argument: str,
                                        typ: L) -> Optional[L]:
    if not isinstance(argument, str):
        logger.warning(f"Argument needs to be a string, not '{type(argument)}'")
        return None
    allowed = literal_type2tuple(typ)
    singular_dict = {allwd[:-1]: allwd for allwd in allowed}
    if argument not in allowed and argument not in singular_dict:
        logger.warning(f"Invalid argument '{argument}'. Pass one of {allowed}")
        return None
    if argument in singular_dict:
        return singular_dict[argument]
    return argument

@function_logger
def resolve_facets_param(facets, facet_type_var: TypeVar = Facet, none_means_all=True):
    """Like :func:`argument_and_literal_type2list`, but also resolves 'tsv' to all non-score facets."""
    if isinstance(facets, str) and facets in ('tsv', 'tsvs'):
        selected_facets = list(literal_type2tuple(facet_type_var))
        if 'scores' in selected_facets:
            selected_facets.remove('scores')
    else:
        if isinstance(facets, list):
            facets = tuple(facets)
        selected_facets = argument_and_literal_type2list(facets, facet_type_var, none_means_all=none_means_all, logger=logger)
    logger.debug(f"Resolved argument '{facets}' to {selected_facets}.")
    return selected_facets

def bold_font(s):
    return f"\033[1m{s}\033[0;0m"

def available_views2str(views_dict: ViewDict, active_view_name: str = None) -> str:
    view_names = {key: view.name if key is None else key for key, view in views_dict.items()}
    current_view = view_names[active_view_name]
    view_list = [bold_font(current_view)] + [name for name in view_names.values() if name != current_view]
    return f"[{'|'.join(view_list)}]\n"


@function_logger
def unpack_json_paths(paths: Collection[str]) -> None:
    """Mutates the list with paths by replacing .json files with the list (of paths) contained in them."""
    json_ixs = [i for i, p in enumerate(paths) if p.endswith('.json')]
    if len(json_ixs) > 0:
        for i in reversed(json_ixs):
            try:
                with open(paths[i]) as f:
                    loaded_paths = json.load(f)
                paths.extend(loaded_paths)
                logger.info(f"Unpacked the {len(loaded_paths)} paths found in {paths[i]}.")
                del (paths[i])
            except Exception:
                logger.info(f"Could not load paths from {paths[i]} because of the following error(s):\n{sys.exc_info()[1]}")


@function_logger
def resolve_paths_argument(paths: Collection[str]) -> Collection[str]:
    if isinstance(paths, str):
        paths = [paths]
    resolved_paths = [resolve_dir(p) for p in paths]
    not_a_file = [p for p in paths if not os.path.isfile(p)]
    if len(not_a_file) > 0:
        if len(not_a_file) == 1:
            msg = f"No existing file at {not_a_file[0]}."
        else:
            msg = f"These are not paths of existing files: {not_a_file}"
        logger.warning(msg)
        resolved_paths = [p for p in paths if os.path.isfile(p)]
    return resolved_paths

@function_logger
def compute_path_from_file(file: File,
                           root_dir: Optional[str] = None,
                           folder: Optional[str] = None) -> str:
    """
    Constructs a path based on the arguments.

    Args:
        file: This function uses the fields corpus_path, subdir, and type.
        root_dir:
            Defaults to None, meaning that the path is constructed based on the corpus_path.
            Pass a directory to construct the path relative to it instead. If ``folder`` is an absolute path,
            ``root_dir`` is ignored.
        folder:
            * If ``folder`` is None (default), the files' type will be appended to the ``root_dir``.
            * If ``folder`` is an absolute path, ``root_dir`` will be ignored.
            * If ``folder`` is a relative path starting with a dot ``.`` the relative path is appended to the file's subdir.
              For example, ``..\notes`` will resolve to a sibling directory of the one where the ``file`` is located.
            * If ``folder`` is a relative path that does not begin with a dot ``.``, it will be appended to the
              ``root_dir``.
            * If ``folder`` == '' (empty string), the result will be `root_dir`.

    Returns:
        The constructed directory path.
    """
    if folder is not None and (os.path.isabs(folder) or '~' in folder):
        folder = resolve_dir(folder)
        path = folder
    else:
        root = file.corpus_path if root_dir is None else resolve_dir(root_dir)
        if folder is None:
            path = os.path.join(root, file.type)
        elif folder == '':
            path = root
        elif folder[0] == '.':
            path = os.path.abspath(os.path.join(root, file.subdir, folder))
        else:
            path = os.path.abspath(os.path.join(root, folder))
    return path

def make_file_path(file: File,
                   root_dir=None,
                   folder: str = None,
                   suffix: str = '',
                   fext: str = '.tsv'):
    """ Constructs a file path based on the arguments.

    Args:
        file: This function uses the fields fname, corpus_path, subdir, and type.
        root_dir:
            Defaults to None, meaning that the path is constructed based on the corpus_path.
            Pass a directory to construct the path relative to it instead. If ``folder`` is an absolute path,
            ``root_dir`` is ignored.
        folder:
            Different behaviours are available. Note that only the third option ensures that file paths are distinct for
            files that have identical fnames but are located in different subdirectories of the same corpus.

            * If ``folder`` is None (default), the files' type will be appended to the ``root_dir``.
            * If ``folder`` is an absolute path, ``root_dir`` will be ignored.
            * If ``folder`` is a relative path starting with a dot ``.`` the relative path is appended to the file's subdir.
              For example, ``..\notes`` will resolve to a sibling directory of the one where the ``file`` is located.
            * If ``folder`` is a relative path that does not begin with a dot ``.``, it will be appended to the
              ``root_dir``.
        suffix: String to append to the file's fname.
        fext: File extension to append to the (fname+suffix). Defaults to ``.tsv``.

    Returns:
        The constructed file path.
    """
    assert fext is not None, ""
    path = compute_path_from_file(file, root_dir=root_dir, folder=folder)
    if suffix is None:
        suffix = ''
    fname = file.fname + suffix + fext
    return os.path.join(path, fname)

def string2identifier(s: str, remove_leading_underscore: bool = True) -> str:
    """Transform a string in a way that it can be used as identifier (variable or attribute name).
    Solution by Kenan Banks on https://stackoverflow.com/a/3303361
    """
    # Remove invalid characters
    s = re.sub('[^0-9a-zA-Z_]', '', s)

    # Remove leading characters until we find a letter or underscore
    regex = '^[^a-zA-Z]+' if remove_leading_underscore else '^[^a-zA-Z_]+'
    s = re.sub(regex, '', s)

    return s

@lru_cache()
@function_logger
def get_git_commit(repo_path: str, git_revision: str) -> Optional[git.Commit]:
    try:
        repo = git.Repo(repo_path, search_parent_directories=True)
    except Exception as e:
        logger.error(f"{repo_path} is not an existing git repository: {e}")
        return
    try:
        return repo.commit(git_revision)
    except BadName:
        logger.error(f"{git_revision} does not resolve to a commit for repo {os.path.basename(repo_path)}.")


@function_logger
def parse_tsv_file_at_git_revision(file: File,
                                   git_revision: str,
                                   repo_path: Optional[str] = None) -> FileDataframeTupleMaybe:
    """
    Pass a File object of a TSV file and an identifier for a git revision to retrieve the parsed TSV file at that commit.
    The file needs to have existed at the revision in question.

    Args:
        file:
        git_revision:
        repo_path:

    Returns:

    """
    if file.type == 'scores':
        raise NotImplementedError(f"Parsing older revisions of scores is not implemented. Checkout the revision yourself.")
    if repo_path is None:
        repo_path = file.corpus_path
    commit = get_git_commit(repo_path, git_revision, logger=logger)
    if commit is None:
        return None, None
    commit_sha = commit.hexsha
    short_sha = commit_sha[:7]
    commit_info = f"{short_sha} with message '{commit.message.strip()}'"
    if short_sha != git_revision:
        logger.debug(f"Resolved '{git_revision}' to '{short_sha}'.")
    rel_path = os.path.normpath(file.rel_path)
    try:
        targetfile = commit.tree / rel_path
    except KeyError:
        # add logic here to find older path when the file has been moved or renamed
        logger.error(f"{rel_path} did not exist at commit {commit_info}.")
        return None, None
    try:
        with io.BytesIO(targetfile.data_stream.read()) as f:
            parsed = load_tsv(f)
    except Exception as e:
        logger.error(f"Parsing {rel_path} @ commit {commit_info} failed with the following exception:\n{e}")
        return None, None
    new_file = dataclasses.replace(file, commit_sha=commit_sha)
    return new_file, parsed


@function_logger
def check_phrase_annotations(df: pd.DataFrame,
                             column: str) -> bool:
    """"""
    p_col = df[column]
    opening = p_col.fillna('').str.count('{')
    closing = p_col.fillna('').str.count('}')
    if 'mn_playthrough' in df.columns:
        position_col = 'mn_playthrough'
    else:
        logger.info(f"Column 'mn_playthrough' is missing, so my assessment of the phrase annotations might be wrong.")
        position_col = 'mn'
    columns = [position_col, column]
    if opening.sum() != closing.sum():
        o = df.loc[(opening > 0), columns]
        c = df.loc[(closing > 0), columns]
        compare = pd.concat([o.reset_index(drop=True), c.reset_index(drop=True)], axis=1)
        if 'mn' in compare:
            compare = compare.astype({'mn': 'Int64'})
        logger.warning(f"Phrase beginning and endings don't match:\n{compare.to_string(index=False)}", extra={"message_id": (16,)})
        return False
    return True<|MERGE_RESOLUTION|>--- conflicted
+++ resolved
@@ -4127,11 +4127,7 @@
         if chord_tone != []:
             chord_tones.append(chord_tone[0])
             if replacing_tones != []:
-<<<<<<< HEAD
-                logger.warning(f"{MC}{label} results in a chord tone {tone_function_names[tf]}} AND its replacement(s) (TPC {replacing_tones}). "
-=======
                 logger.warning(f"{MC}{label} results in a chord tone {tone_function_names[tf]} AND its replacement(s) (TPC {replacing_tones}). "
->>>>>>> ea311950
                                f"You might want to add a + to distinguish from a suspension, or add this warning to IGNORED_WARNINGS with a comment.",
                                extra={"message_id": (6, mc, label)})
         chord_tones.extend(replacing_tones)
